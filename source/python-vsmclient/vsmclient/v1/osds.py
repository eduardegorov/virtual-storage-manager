--- conflicted
+++ resolved
@@ -97,11 +97,7 @@
     def remove(self, osd):
         self._action('remove', osd)
 
-<<<<<<< HEAD
-    def add(self, body):
-=======
     def add_new_disks_to_cluster(self, body):
->>>>>>> 64ff64b4
 
         """
         :param body:
