--- conflicted
+++ resolved
@@ -31,11 +31,6 @@
 
 {% block modal-footer %}
   <input class="btn btn-primary pull-right create-cluster-commit" type="submit" value="{% trans "CreateCluster" %}" />
-<<<<<<< HEAD
-  <a href="{% url 'horizon:vsm:clustermgmt:index' %}" class="btn secondary cancel close">{% trans "Cancel" %}</a>
-{% endblock %}
-=======
   <input class="btn btn-primary pull-right IntergrateCluster-cluster-commit" type="submit" value="{% trans "IntergrateCluster" %}" />
   <a href="{% url 'horizon:vsm:clustermgmt:index' %}" class="btn secondary cancel close">{% trans "Cancel" %}</a>
-{% endblock %}
->>>>>>> 3efdb76d
+{% endblock %}