#!/usr/bin/env python
# vim: tabstop=4 shiftwidth=4 softtabstop=4

# Copyright 2014 Intel
# All Rights Reserved.
#
#    Licensed under the Apache License, Version 2.0 (the "License"); you may
#    not use this file except in compliance with the License. You may obtain
#    a copy of the License at
#
#         http://www.apache.org/licenses/LICENSE-2.0
#
#    Unless required by applicable law or agreed to in writing, software
#    distributed under the License is distributed on an "AS IS" BASIS, WITHOUT
#    WARRANTIES OR CONDITIONS OF ANY KIND, either express or implied. See the
#    License for the specific language governing permissions and limitations
#    under the License.
import os
import json
import sys
from vsm.manifest.parser import ManifestParser
from vsm import utils
from vsm import ipcalc

def error(msg):
    print '----------------ERROR---------------'
    print 'Errors below is caused by your manifest file'
    print 'Please check your manifest file!'
    print '------------------------------------'
    if isinstance(msg, list):
        for n in msg:
            print n
    else:
        print msg
    print '------------------------------------'
    sys.exit(1)

class ManifestChecker(object):
    def __init__(self, file_path):
        self._file_path = file_path
        self._smp = ManifestParser(file_path, False)
        self._lan_list = []
        self._info = self._smp.format_to_json()
        self._is_network_ok()
        self._check_storage_class()

    def __is_address_ok(self, address):
        parted = address.split('/')
        if len(parted) != 2:
            info_list = [ 'There are some error in LAN address!',
                          'address should like *.*.*.*/*',
                           'Your address is %s' % address]
            error(info_list)

        front = parted[0]
        parted = front.split('.')
        if len(parted) != 4:
            info_list = ['There are some errors in LAN address!',
                         'address should like *.*.*.*/*',
                         'Your address is %s' % address ]
            error(info_list)

    def __find_class(self, class_type):
        stg_list = self._info['storage_group']
        find_it = False
        for stg in stg_list:
            if class_type == stg['storage_class']:
                find_it = True
                break

        if find_it == False:
            info = 'Can not find storage_class %s in storage_group' % \
                  class_type
            error(info)

    def _check_storage_class(self):
        class_list = self._info['storage_class']
        for class_type in class_list:
            self.__find_class(class_type)

        stg_list = self._info['storage_group']
        for stg in stg_list:
            find_it = False
            for cst in class_list:
                if cst == stg['storage_class']:
                    find_it = True

            if find_it == False:
                info = 'Can not find storage_class %s in storage_group'
                error(info)

    def _is_in_lan(self, ip, ip_mask):
        """Decide three networks:
                public addresss,
                secondary public address,
                cluster address
        """
        if ip in ipcalc.Network(ip_mask):
            return True
        else:
            return False

    def __in_lan(self, ip):
        primary_public_network = \
            self._info['cluster']['primary_public_network']
        secondary_public_network = \
            self._info['cluster']['secondary_public_network']
        cluster_network = self._info['cluster']['cluster_network']

        self._lan_list = [primary_public_network,
                          secondary_public_network,
                          cluster_network]
        lan_list = primary_public_network.split(',') + \
                          secondary_public_network.split(',') + \
                          cluster_network.split(',')
        for _lan in lan_list:
            if self._is_in_lan(ip, _lan):
                return True
            # if self._is_in_lan(ip, secondary_public_network):
            #     return True
            # if self._is_in_lan(ip, cluster_network):
            #     return True

<<<<<<< HEAD
=======
        lan_list = primary_public_network.split(',') + \
                          secondary_public_network.split(',') + \
                          cluster_network.split(',')
        for _lan in lan_list:
            if self._is_in_lan(ip, _lan):
                return True
>>>>>>> 603cc101
        return False

    def _is_network_ok(self):
        primary_public_network = \
            self._info['cluster']['primary_public_network']
        secondary_public_network = \
            self._info['cluster']['secondary_public_network']
        cluster_network = self._info['cluster']['cluster_network']

        self._lan_list = [primary_public_network,
                          secondary_public_network,
                          cluster_network]
        lan_list = primary_public_network.split(',') + \
                          secondary_public_network.split(',') + \
                          cluster_network.split(',')
        if len(cluster_network) == 0:
            error('Error: cluster_network not found')

        if len(secondary_public_network) == 0:
            error('Error: secondary_public_network not found')

        if len(primary_public_network) == 0:
            error('Error: primary_public_network not found!')

        if primary_public_network == secondary_public_network or\
            secondary_public_network == cluster_network or\
            cluster_network == primary_public_network:
            info_list = [
            'Warning: There are some networks be the same.',
            'primary_public_network = %s' % primary_public_network,
            'secondary_public_network = %s' % secondary_public_network,
            'cluster_network = %s' % cluster_network]
            for info in info_list:
                print info
<<<<<<< HEAD
        for _lan in lan_list:
            self.__is_address_ok(_lan)
        # self.__is_address_ok(secondary_public_network)
        # self.__is_address_ok(cluster_network)
=======

        for _lan in lan_list:
            self.__is_address_ok(_lan)
>>>>>>> 603cc101

        out = utils.execute('hostname', '-I')
        ip_list = out[0].strip().split()

        for ip in ip_list:
            if self.__in_lan(ip):
                return True
        error('Can not find ip in lan list.')

    def format_to_json(self):
        return json.dumps(self._info, sort_keys=True, indent=2)

def check_storage_group(file_path):
    ret = open(file_path).readlines()
    find_it = False
    for line in ret:
        line = line.strip()
        if line.startswith('#'):
            continue

        if len(line) < 4:
            print 'Small line, skiped'
            continue

        if line.find('[') != -1 and\
           line.find(']') != -1 and\
           line.find('storage_group') != -1:
            find_it = True
            continue

        if find_it and line.find('[') != -1 and line.find(']') != -1:
            print line
            break

        if find_it:
            parts = line.split()
            if len(parts) != 3:
                info_list = [
                'Error: storage group defined',
                'The format should be: a "ab_c_d" storage_class',
                'Your defined is %s' % line,
                'Split into parts will be %s' % parts]
                error(info_list)

def check_sections(file_path):
    cluster_names = ['storage_class', 'zone',
                     'storage_group', 'cluster',
                     'server_list']

    ret = open(file_path).readlines()
    cnt = 0
    for line in ret:
        line = line.strip()
        if line.startswith('#'):
            continue

        if line.find('[') != -1 and line.find(']') != -1:
            for x in cluster_names:
                if line.find(x) != -1:
                    cnt = cnt + 1

if __name__ == '__main__':
    fpath = '/etc/manifest/cluster.manifest'
    if len(sys.argv) > 1 :
        fpath = sys.argv[1]

    check_storage_group(fpath)
    check_sections(fpath)

    if os.path.exists(fpath) == False:
        error('%s is not exists.' % fpath)
    # False stands for cluster.manifest.
    smp = ManifestChecker(fpath)
    print '--------------------------------------'
    print 'Check Success ~~'
    print smp.format_to_json()
    print 'Check Success ~~'
    print '--------------------------------------'<|MERGE_RESOLUTION|>--- conflicted
+++ resolved
@@ -121,15 +121,13 @@
             # if self._is_in_lan(ip, cluster_network):
             #     return True
 
-<<<<<<< HEAD
-=======
         lan_list = primary_public_network.split(',') + \
                           secondary_public_network.split(',') + \
                           cluster_network.split(',')
         for _lan in lan_list:
             if self._is_in_lan(ip, _lan):
                 return True
->>>>>>> 603cc101
+
         return False
 
     def _is_network_ok(self):
@@ -164,16 +162,9 @@
             'cluster_network = %s' % cluster_network]
             for info in info_list:
                 print info
-<<<<<<< HEAD
+
         for _lan in lan_list:
             self.__is_address_ok(_lan)
-        # self.__is_address_ok(secondary_public_network)
-        # self.__is_address_ok(cluster_network)
-=======
-
-        for _lan in lan_list:
-            self.__is_address_ok(_lan)
->>>>>>> 603cc101
 
         out = utils.execute('hostname', '-I')
         ip_list = out[0].strip().split()
