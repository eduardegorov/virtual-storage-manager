# vim: tabstop=4 shiftwidth=4 softtabstop=4

# Copyright 2014 Intel Inc.
# All Rights Reserved.

# Licensed under the Apache License, Version 2.0 (the"License");
# you may not use this file except in compliance with the License.
# You may obtain a copy of the License at

#  http://www.apache.org/licenses/LICENSE-2.0

# Unless required by applicable law or agreed to in writing,
# software distributed under the License is distributed on an
# "AS IS" BASIS, WITHOUT WARRANTIES OR CONDITIONS OF ANY
# KIND, either express or implied. See the License for the
# specific language governing permissions and limitations
# under the License.

import webob
from webob import exc
import re
import json
from vsm.api import common
from vsm.api.openstack import wsgi
from vsm.api import xmlutil
from vsm import exception
from vsm import flags
from vsm.openstack.common import log as logging
from vsm.api.views import clusters as clusters_views
from vsm.api.views import summary as summary_view
from vsm.openstack.common import jsonutils
from vsm import utils
from vsm import conductor
from vsm import scheduler
from vsm import db
from vsm.agent import cephconfigparser

LOG = logging.getLogger(__name__)

FLAGS = flags.FLAGS

def make_cluster(elem, detailed=False):
    elem.set('id')
    elem.set('name')
    elem.set('file_system')
    elem.set('journal_size')
    elem.set('size')
    elem.set('primary_public_network')
    elem.set('secondary_public_network')
    elem.set('cluster_network')
    elem.set('primary_public_ip_netmask')
    elem.set('secondary_public_ip_netmask')
    elem.set('cluster_ip_netmask')

    if detailed:
        pass

    #xmlutil.make_links(elem, 'links')

cluster_nsmap = {None: xmlutil.XMLNS_V11, 'atom': xmlutil.XMLNS_ATOM}

class ClusterTemplate(xmlutil.TemplateBuilder):
    def construct(self):
        root = xmlutil.TemplateElement('cluster', selector='cluster')
        make_cluster(root, detailed=True)
        return xmlutil.MasterTemplate(root, 1, nsmap=cluster_nsmap)

class ClustersTemplate(xmlutil.TemplateBuilder):
    def construct(self):
        root = xmlutil.TemplateElement('clusters')
        elem = xmlutil.SubTemplateElement(root, 'cluster', selector='clusters')
        make_cluster(elem, detailed=True)
        return xmlutil.MasterTemplate(root, 1, nsmap=cluster_nsmap)

class ClusterController(wsgi.Controller):
    """The Cluster API controller for the OpenStack API."""
    _view_builder_class = clusters_views.ViewBuilder

    def __init__(self, ext_mgr):
        self.conductor_api = conductor.API()
        self.scheduler_api = scheduler.API()
        self.ext_mgr = ext_mgr
        super(ClusterController, self).__init__()

    def _get_server_search_options(self):
        """Return server search options allowed by non-admin."""
        return ('id', 'name', 'public_ip')

    @wsgi.serializers(xml=ClustersTemplate)
    def index(self, req):
        """Get cluster list."""
        search_opts = {}
        search_opts.update(req.GET)
        context = req.environ['vsm.context']
        remove_invalid_options(context,
                                search_opts,
                                self._get_server_search_options)
        clusters = self.conductor_api.get_cluster_list(context)
        #server_list = servers.values()
        #sorted_servers = sorted(server_list,
        #                      key=lambda item: item['id'])

        return self._view_builder.index(clusters)

    #@wsgi.serializers(xml=ClustersTemplate)
    def create(self, req, body):
        """create cluster."""
        LOG.info("CEPH_LOG cluster create body: %s" % body)
        context = req.environ['vsm.context']
        server_list = body['cluster']['servers']
        LOG.info('Begin to call scheduler.createcluster')
        self.scheduler_api.create_cluster(context, server_list)
        return webob.Response(status_int=202)

<<<<<<< HEAD
<<<<<<< HEAD
    def import_ceph_conf(self, req, body=None):
=======
    def intergrate(self, req,body=None):
>>>>>>> add "intergrate cluster" button to dashboard
        """
        import_ceph_conf to db and ceph nodes
        """
        LOG.info("CEPH_LOG import_ceph_conf body=%s"%body )
        context = req.environ['vsm.context']
        ceph_conf_path = body["cluster"]["ceph_conf_path"]
        cluster_name = body["cluster"]["cluster_name"]
        cluster = db.cluster_get_by_name(context,cluster_name)
        if cluster:
            ceph_conf_dict_old = cephconfigparser.CephConfigParser(FLAGS.ceph_conf)._parser.as_dict()
            ceph_conf_parser = cephconfigparser.CephConfigParser(ceph_conf_path)._parser
            ceph_conf_dict = ceph_conf_parser.as_dict()
            check_ret = check_ceph_conf(ceph_conf_dict_old,ceph_conf_dict)
            if check_ret:
                return {"message":"%s"%check_ret}
            self.scheduler_api.import_ceph_conf(context,cluster_id=cluster.id,ceph_conf_path=ceph_conf_path)
            return {"message":"Success"}
        else:
            return {"message":"No such cluster which named  %s in DB"%cluster_name}
=======
    def intergrate(self, req,body=None):
        """
        intergrate an existing ceph cluster
        """
        LOG.info("CEPH_LOG cluster intergrate body" )
        context = req.environ['vsm.context']
        #server_list = body['cluster']['servers']
        LOG.info('Begin to call scheduler.intergrate_cluster')
        self.scheduler_api.intergrate_cluster(context)
>>>>>>> 3efdb76d

    @wsgi.serializers(xml=ClustersTemplate)
    def show(self, req, id):
        """update cluster."""
        LOG.info("CEPH_LOG cluster show id: %s" % id)
        return {"cluster": {"id":1,"name":"2"}}

    @wsgi.serializers(xml=ClustersTemplate)
    def update(self, req, id, body):
        """update cluster."""
        LOG.info("CEPH_LOG cluster update body: %s" % body)
        return {"cluster": {"id":1,"name":"2"}}

    def delete(self, req, id):
        """delete cluster."""
        LOG.info("CEPH_LOG cluster delete id: %s" % id)
        return webob.Response(status_int=202)

    def summary(self, req,cluster_id=None):
        #LOG.info('osd-summary body %s ' % body)
        context = req.environ['vsm.context']
        #TODO: as we have only one cluster for now, the cluster_id
        #has been hardcoded. In furture, client should pass
        # the cluster id by url.
        if cluster_id:
            sum = db.summary_get_by_cluster_id_and_type(context, cluster_id, 'cluster')
        else:
            sum = db.summary_get_by_type_first(context, 'cluster')
        vb = summary_view.ViewBuilder()
        return vb.basic(sum, 'cluster')

    def refresh(self, req):
        """
        :param req:
        :return:
        refresh cluster status
        """
        context = req.environ['vsm.context']
        self.scheduler_api.cluster_refresh(context)

def create_resource(ext_mgr):
    return wsgi.Resource(ClusterController(ext_mgr))

def remove_invalid_options(context, search_options, allowed_search_options):
    """Remove search options that are not valid for non-admin API/context."""
    if context.is_admin:
        # Allow all options
        return
    # Otherwise, strip out all unknown options
    unknown_options = [opt for opt in search_options
                       if opt not in allowed_search_options]
    bad_options = ", ".join(unknown_options)
    log_msg = _("Removing options '%(bad_options)s' from query") % locals()
    LOG.debug(log_msg)
    for opt in unknown_options:
        del search_options[opt]

def check_ceph_conf(ceph_conf_dict_old,ceph_conf_dict):
    check_result = ''
    keys_old = ceph_conf_dict_old.keys()
    keys_new = ceph_conf_dict.keys()
    old_osds = [key  for key in keys_old if key.find("osd.")!=-1]
    old_mons = [key  for key in keys_old if key.find("mon.")!=-1]
    old_mds = [key  for key in keys_old if key.find("mds.")!=-1]
    new_osds = [key  for key in keys_new if key.find("osd.")!=-1]
    new_mons = [key  for key in keys_new if key.find("mon.")!=-1]
    new_mds = [key  for key in keys_new if key.find("mds.")!=-1]
    if set(old_osds) != set(new_osds):
        check_result = '%s\n.error:The number of osd is different from the old version'%check_result
    if set(old_mons) != set(new_mons):
        check_result = '%s\n.error:The number of mon is different from the old version'%check_result
    if set(old_mds) != set(new_mds):
        check_result = '%s\n.error:The number of mds is different from the old version'%check_result
    if check_result:
        return check_result
    try:
        osd_field_to_check = ["osd journal","devs","host","cluster addr","public addr"]
        for osd in new_osds:
            for field in osd_field_to_check:
                if ceph_conf_dict[osd][field]!= ceph_conf_dict_old[osd][field]:
                   check_result = '%s\n.error:the value of %s below section %s'%(check_result,field,osd)
        mon_field_to_check = ['mon addr','host']
        for mon in new_mons:
            for field in mon_field_to_check:
                if ceph_conf_dict[mon][field]!= ceph_conf_dict_old[mon][field]:
                   check_result = '%s\n.error:the value of %s below section %s'%(check_result,field,mon)
        mds_field_to_check = ['public addr','host']
        for mds in new_mds:
            for field in mds_field_to_check:
                if ceph_conf_dict[mds][field]!= ceph_conf_dict_old[mds][field]:
                   check_result = '%s\n.error:the value of %s below section %s'%(check_result,field,mds)
    except Exception,e:
        check_result = '%s\n.error:KeyError :%s'%(check_result,e)
    return check_result<|MERGE_RESOLUTION|>--- conflicted
+++ resolved
@@ -112,12 +112,7 @@
         self.scheduler_api.create_cluster(context, server_list)
         return webob.Response(status_int=202)
 
-<<<<<<< HEAD
-<<<<<<< HEAD
     def import_ceph_conf(self, req, body=None):
-=======
-    def intergrate(self, req,body=None):
->>>>>>> add "intergrate cluster" button to dashboard
         """
         import_ceph_conf to db and ceph nodes
         """
@@ -137,7 +132,7 @@
             return {"message":"Success"}
         else:
             return {"message":"No such cluster which named  %s in DB"%cluster_name}
-=======
+
     def intergrate(self, req,body=None):
         """
         intergrate an existing ceph cluster
@@ -147,7 +142,6 @@
         #server_list = body['cluster']['servers']
         LOG.info('Begin to call scheduler.intergrate_cluster')
         self.scheduler_api.intergrate_cluster(context)
->>>>>>> 3efdb76d
 
     @wsgi.serializers(xml=ClustersTemplate)
     def show(self, req, id):
