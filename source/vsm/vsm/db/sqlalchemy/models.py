# vim: tabstop=4 shiftwidth=4 softtabstop=4

# Copyright 2014 Intel Inc.
# All Rights Reserved.
#
#    Licensed under the Apache License, Version 2.0 (the "License"); you may
#    not use this file except in compliance with the License. You may obtain
#    a copy of the License at
#
#         http://www.apache.org/licenses/LICENSE-2.0
#
#    Unless required by applicable law or agreed to in writing, software
#    distributed under the License is distributed on an "AS IS" BASIS, WITHOUT
#    WARRANTIES OR CONDITIONS OF ANY KIND, either express or implied. See the
#    License for the specific language governing permissions and limitations
#    under the License.
"""
SQLAlchemy models for vsm data.
"""

from sqlalchemy import Column, Integer
from sqlalchemy import BigInteger, String
from sqlalchemy import Text
from sqlalchemy import Float
from sqlalchemy.exc import IntegrityError
from sqlalchemy.ext.declarative import declarative_base
from sqlalchemy import ForeignKey, DateTime, Boolean
from sqlalchemy.orm import relationship, backref, object_mapper

from vsm.db.sqlalchemy.session import get_session

from vsm import exception
from vsm import flags
from vsm.openstack.common import timeutils

from vsm.openstack.common import log as logging
LOG = logging.getLogger(__name__)

FLAGS = flags.FLAGS
BASE = declarative_base()

class VsmBase(object):
    """Base class for Vsm Models."""
    __table_args__ = {'mysql_engine': 'InnoDB'}
    __table_initialized__ = False
    created_at = Column(DateTime, default=timeutils.utcnow)
    updated_at = Column(DateTime, onupdate=timeutils.utcnow)
    deleted_at = Column(DateTime)
    deleted = Column(Boolean, default=False)
    metadata = None

    def __init__(self):
        self._i = None

    def save(self, session=None):
        """Save this object."""
        if not session:
            session = get_session()
        session.add(self)
        try:
            session.flush()
        except IntegrityError, e:
            if str(e).endswith('is not unique'):
                raise exception.Duplicate(str(e))
            else:
                raise

    def delete(self, session=None):
        """Delete this object."""
        self.deleted = True
        self.deleted_at = timeutils.utcnow()
        self.save(session=session)

    def __setitem__(self, key, value):
        setattr(self, key, value)

    def __getitem__(self, key):
        return getattr(self, key)

    def get(self, key, default=None):
        return getattr(self, key, default)

    def __iter__(self):
        self._i = iter(object_mapper(self).columns)
        return self

    def next(self):
        n = self._i.next().name
        return n, getattr(self, n)

    def update(self, values):
        """Make the model object behave like a dict."""
        for k, v in values.iteritems():
            setattr(self, k, v)

    def iteritems(self):
        """Make the model object behave like a dict.

        Includes attributes from joins."""
        local = dict(self)
        joined = dict([(k, v) for k, v in self.__dict__.iteritems()
                      if not k[0] == '_'])
        local.update(joined)
        return local.iteritems()

class Service(BASE, VsmBase):
    """Represents a running service on a host."""

    __tablename__ = 'services'
    id = Column(Integer, primary_key=True)
    host = Column(String(255))  # , ForeignKey('hosts.id'))
    binary = Column(String(255))
    topic = Column(String(255))
    report_count = Column(Integer, nullable=False, default=0)
    disabled = Column(Boolean, default=False)
    availability_zone = Column(String(255), default='vsm')

class VsmNode(BASE, VsmBase):
    """Represents a running vsm service on a host."""

    __tablename__ = 'vsm_nodes'
    id = Column(Integer, primary_key=True)
    service_id = Column(Integer, ForeignKey('services.id'), nullable=True)

class Hardware(BASE, VsmBase):
    """Represents a block storage device that can be attached to a vm."""
    __tablename__ = 'storages'
    id = Column(String(36), primary_key=True)

    @property
    def name(self):
        return FLAGS.storage_name_template % self.id

    ec2_id = Column(Integer)
    user_id = Column(String(255))
    project_id = Column(String(255))

    snapshot_id = Column(String(36))

    host = Column(String(255))  # , ForeignKey('hosts.id'))
    size = Column(Integer, default=0)
    availability_zone = Column(String(255))  # TODO(vish): foreign key?
    instance_uuid = Column(String(36))
    mountpoint = Column(String(255))
    attach_time = Column(String(255))  # TODO(vish): datetime
    status = Column(String(255))  # TODO(vish): enum?
    attach_status = Column(String(255))  # TODO(vish): enum

    scheduled_at = Column(DateTime)
    launched_at = Column(DateTime)
    terminated_at = Column(DateTime)

    display_name = Column(String(255))
    display_description = Column(String(255))

    provider_location = Column(String(255))
    provider_auth = Column(String(255))

    storage_type_id = Column(String(36))
    source_volid = Column(String(36))

class HardwareMetadata(BASE, VsmBase):
    """Represents a metadata key/value pair for a storage."""
    __tablename__ = 'storage_metadata'
    id = Column(Integer, primary_key=True)
    key = Column(String(255))
    value = Column(String(255))
    storage_id = Column(String(36), ForeignKey('storages.id'), nullable=False)
    storage = relationship(Hardware, backref="storage_metadata",
                          foreign_keys=storage_id,
                          primaryjoin='and_('
                          'HardwareMetadata.storage_id == Hardware.id,'
                          'HardwareMetadata.deleted == False)')

class HardwareTypes(BASE, VsmBase):
    """Represent possible storage_types of storages offered."""
    __tablename__ = "storage_types"
    id = Column(String(36), primary_key=True)
    name = Column(String(255))

    storages = relationship(Hardware,
                           backref=backref('storage_type', uselist=False),
                           foreign_keys=id,
                           primaryjoin='and_('
                           'Hardware.storage_type_id == HardwareTypes.id, '
                           'HardwareTypes.deleted == False)')

class HardwareTypeExtraSpecs(BASE, VsmBase):
    """Represents additional specs as key/value pairs for a storage_type."""
    __tablename__ = 'storage_type_extra_specs'
    id = Column(Integer, primary_key=True)
    key = Column(String(255))
    value = Column(String(255))
    storage_type_id = Column(String(36),
                            ForeignKey('storage_types.id'),
                            nullable=False)
    storage_type = relationship(
        HardwareTypes,
        backref="extra_specs",
        foreign_keys=storage_type_id,
        primaryjoin='and_('
        'HardwareTypeExtraSpecs.storage_type_id == HardwareTypes.id,'
        'HardwareTypeExtraSpecs.deleted == False)'
    )

class HardwareGlanceMetadata(BASE, VsmBase):
    """Glance metadata for a bootable storage."""
    __tablename__ = 'storage_glance_metadata'
    id = Column(Integer, primary_key=True, nullable=False)
    storage_id = Column(String(36), ForeignKey('storages.id'))
    snapshot_id = Column(String(36), ForeignKey('snapshots.id'))
    key = Column(String(255))
    value = Column(Text)
    storage = relationship(Hardware, backref="storage_glance_metadata",
                          foreign_keys=storage_id,
                          primaryjoin='and_('
                          'HardwareGlanceMetadata.storage_id == Hardware.id,'
                          'HardwareGlanceMetadata.deleted == False)')

class Quota(BASE, VsmBase):
    """Represents a single quota override for a project.

    If there is no row for a given project id and resource, then the
    default for the quota class is used.  If there is no row for a
    given quota class and resource, then the default for the
    deployment is used. If the row is present but the hard limit is
    Null, then the resource is unlimited.
    """

    __tablename__ = 'quotas'
    id = Column(Integer, primary_key=True)

    project_id = Column(String(255), index=True)

    resource = Column(String(255))
    hard_limit = Column(Integer, nullable=True)

class QuotaClass(BASE, VsmBase):
    """Represents a single quota override for a quota class.

    If there is no row for a given quota class and resource, then the
    default for the deployment is used.  If the row is present but the
    hard limit is Null, then the resource is unlimited.
    """

    __tablename__ = 'quota_classes'
    id = Column(Integer, primary_key=True)

    class_name = Column(String(255), index=True)

    resource = Column(String(255))
    hard_limit = Column(Integer, nullable=True)

class QuotaUsage(BASE, VsmBase):
    """Represents the current usage for a given resource."""

    __tablename__ = 'quota_usages'
    id = Column(Integer, primary_key=True)

    project_id = Column(String(255), index=True)
    resource = Column(String(255))

    in_use = Column(Integer)
    reserved = Column(Integer)

    @property
    def total(self):
        return self.in_use + self.reserved

    until_refresh = Column(Integer, nullable=True)

class Reservation(BASE, VsmBase):
    """Represents a resource reservation for quotas."""

    __tablename__ = 'reservations'
    id = Column(Integer, primary_key=True)
    uuid = Column(String(36), nullable=False)

    usage_id = Column(Integer, ForeignKey('quota_usages.id'), nullable=False)

    project_id = Column(String(255), index=True)
    resource = Column(String(255))

    delta = Column(Integer)
    expire = Column(DateTime, nullable=False)

class Migration(BASE, VsmBase):
    """Represents a running host-to-host migration."""
    __tablename__ = 'migrations'
    id = Column(Integer, primary_key=True, nullable=False)
    # NOTE(tr3buchet): the ____compute variables are instance['host']
    source_compute = Column(String(255))
    dest_compute = Column(String(255))
    # NOTE(tr3buchet): dest_host, btw, is an ip address
    dest_host = Column(String(255))
    old_instance_type_id = Column(Integer())
    new_instance_type_id = Column(Integer())
    instance_uuid = Column(String(255),
                           ForeignKey('instances.uuid'),
                           nullable=True)
    #TODO(_cerberus_): enum
    status = Column(String(255))

class SMFlavors(BASE, VsmBase):
    """Represents a flavor for SM storages."""
    __tablename__ = 'sm_flavors'
    id = Column(Integer(), primary_key=True)
    label = Column(String(255))
    description = Column(String(255))

class SMBackendConf(BASE, VsmBase):
    """Represents the connection to the backend for SM."""
    __tablename__ = 'sm_backend_config'
    id = Column(Integer(), primary_key=True)
    flavor_id = Column(Integer, ForeignKey('sm_flavors.id'), nullable=False)
    sr_uuid = Column(String(255))
    sr_type = Column(String(255))
    config_params = Column(String(2047))

class SMHardware(BASE, VsmBase):
    __tablename__ = 'sm_storage'
    id = Column(String(36), ForeignKey(Hardware.id), primary_key=True)
    backend_id = Column(Integer, ForeignKey('sm_backend_config.id'),
                        nullable=False)
    vdi_uuid = Column(String(255))

class Backup(BASE, VsmBase):
    """Represents a backup of a storage to Swift."""
    __tablename__ = 'backups'
    id = Column(String(36), primary_key=True)

    @property
    def name(self):
        return FLAGS.backup_name_template % self.id

    user_id = Column(String(255), nullable=False)
    project_id = Column(String(255), nullable=False)

    storage_id = Column(String(36), nullable=False)
    host = Column(String(255))
    availability_zone = Column(String(255))
    display_name = Column(String(255))
    display_description = Column(String(255))
    container = Column(String(255))
    status = Column(String(255))
    fail_reason = Column(String(255))
    service_metadata = Column(String(255))
    service = Column(String(255))
    size = Column(Integer, default=0)
    object_count = Column(Integer)

def register_models():
    """Register Models and create metadata.

    Called from vsm.db.sqlalchemy.__init__ as part of loading the driver,
    it will never need to be called explicitly elsewhere unless the
    connection is lost and needs to be reestablished.
    """
    from sqlalchemy import create_engine
    models = (Backup,
              Migration,
              Service,
              SMBackendConf,
              SMFlavors,
              SMHardware,
              Hardware,
              HardwareMetadata,
              HardwareTypeExtraSpecs,
              HardwareTypes,
              HardwareGlanceMetadata,
              )
    engine = create_engine(FLAGS.sql_connection, echo=False)
    for model in models:
        model.metadata.create_all(engine)

class ComputeNode(BASE, VsmBase):
    """Represents a running compute service on a host."""

    __tablename__ = 'compute_nodes'
    id = Column(Integer, primary_key=True)
    service_id = Column(Integer, ForeignKey('services.id'), nullable=True)
    service = relationship(Service,
                           backref=backref('compute_node'),
                           foreign_keys=service_id,
                           primaryjoin='and_('
                                'ComputeNode.service_id == Service.id,'
                                'ComputeNode.deleted == False)')

    vcpus = Column(Integer)
    memory_mb = Column(Integer)
    local_gb = Column(Integer)
    vcpus_used = Column(Integer)
    memory_mb_used = Column(Integer)
    local_gb_used = Column(Integer)

    # Free Ram, amount of activity (resize, migration, boot, etc) and
    # the number of running VM's are a good starting point for what's
    # important when making scheduling decisions.
    #
    # NOTE(sandy): We'll need to make this extensible for other schedulers.
    free_ram_mb = Column(Integer)
    free_disk_gb = Column(Integer)
    current_workload = Column(Integer)

    # Note(masumotok): Expected Strings example:
    #
    # '{"arch":"x86_64",
    #   "model":"Nehalem",
    #   "topology":{"sockets":1, "threads":2, "cores":3},
    #   "features":["tdtscp", "xtpr"]}'
    #
    # Points are "json translatable" and it must have all dictionary keys
    # above, since it is copied from <cpu> tag of getCapabilities()
    # (See libvirt.virtConnection).
    cpu_info = Column(Text, nullable=True)
    disk_available_least = Column(Integer)
    cpu_utilization = Column(Float(), default=0.0)
    #cluster_id = Column(Integer), nullable=True)

class Device(BASE, VsmBase):
    """This table store the information about device on host"""

    __tablename__ = 'devices'
    id = Column(Integer, primary_key=True)
    service_id = Column(Integer, ForeignKey('services.id'), nullable=False)
    service = relationship(Service,
                           backref=backref('device'),
                           foreign_keys=service_id,
                           primaryjoin='and_('
                           'Device.service_id == Service.id,'
                           'Device.deleted == False)')

    name = Column(String(length=255), nullable=False)
    path = Column(String(length=255), nullable=False)
    journal = Column(String(length=255), nullable=True)
    #total_capacity_gb = Column(Float(), nullable=False)
    #free_capacity_gb = Column(Float())
    total_capacity_kb = Column(BigInteger, default=0, nullable=False)
    used_capacity_kb = Column(BigInteger, default=0, nullable=False)
    avail_capacity_kb = Column(BigInteger, default=0, nullable=False)
    device_type = Column(String(length=255))
    interface_type = Column(String(length=255))
    fs_type = Column(String(length=255), default="xfs")
    mount_point = Column(String(length=255))
    state = Column(String(length=255), default="MISSING")
    journal_state = Column(String(length=255), default="MISSING")

class StorageGroup(BASE, VsmBase):
    """This table store the storage groups"""

    __tablename__ = 'storage_groups'
    id = Column(Integer, primary_key=True, nullable=False)
    name = Column(String(length=255), nullable=False)
    storage_class = Column(String(length=255), nullable=False)
    friendly_name = Column(String(length=255), nullable=False)
    rule_id = Column(Integer, nullable=False)
    drive_extended_threshold = Column(Integer, default=0, nullable=False)
    status = Column(String(length=255), default="OUT", nullable=False)

class Zone(BASE, VsmBase):
    """This table store the zones"""

    __tablename__ = 'zones'
    id = Column(Integer, primary_key=True, nullable=False)
    name = Column(String(length=255), nullable=False)

class OsdState(BASE, VsmBase):
    """This table maintains the information about osd."""

    __tablename__ = 'osd_states'
    id = Column(Integer, primary_key=True)
    service_id = Column(Integer, ForeignKey('services.id'), nullable=False)
    service = relationship(Service,
                           backref=backref('osd_state'),
                           foreign_keys=service_id,
                           primaryjoin='and_('
                           'OsdState.service_id == Service.id,'
                           'OsdState.deleted == False)')
    zone_id = Column(Integer, ForeignKey('zones.id'), nullable=False)
    zone = relationship(Zone,
                            backref=backref('osd_state'),
                            foreign_keys=zone_id,
                            primaryjoin='and_('
                                'OsdState.zone_id== Zone.id,'
                                'OsdState.deleted == False)')
    device_id = Column(Integer, ForeignKey('devices.id'), nullable=False)
    device = relationship(Device,
                          backref=backref('osd_state'),
                          foreign_keys=device_id,
                          primaryjoin='and_('
                          'OsdState.device_id == Device.id,'
                          'OsdState.deleted == False)')
    storage_group_id = Column(Integer,
                              ForeignKey('storage_groups.id'),
                              nullable=False)
    storage_group = relationship(StorageGroup,
                                 backref=backref('osd_state'),
                                 foreign_keys=storage_group_id,
                                 primaryjoin='and_('
                                 'OsdState.storage_group_id == StorageGroup.id,'
                                 'OsdState.deleted == False)')

    osd_name = Column(String(length=255), unique=True, nullable=False)
    cluster_id = Column(Integer)
    state = Column(String(length=255), default="down")
    public_ip = Column(String(length=255))
    cluster_ip = Column(String(length=255))
    weight = Column(Float)
    operation_status = Column(String(length=255))

class CrushMap(BASE, VsmBase):
    """The table mainly store the content of crush map which encoded as text."""

    __tablename__ = 'crushmaps'
    id = Column(Integer, primary_key=True, nullable=False)
    content = Column(Text, nullable=True)

class Recipe(BASE, VsmBase):
    """This table store the recipes."""

    __tablename__ = 'recipes'
    id = Column(Integer, primary_key=True, nullable=False)
    recipe_name = Column(String(length=255), unique=True, nullable=False)
    pg_num = Column(Integer, nullable=False)
    pgp_num = Column(Integer, nullable=False)
    size = Column(Integer, default=0, nullable=False)
    min_size = Column(Integer)
    crush_ruleset = Column(Integer, nullable=False)
    crash_replay_interval = Column(Integer)

class VsmCapacityManage(BASE, VsmBase):
    """ VSM user capacity management

    To manage the capacity that VSM user can use. The most important in
    this table is capacity_quota_mb and capacity_used_mb which denote
    the quota storage and used storage respectively.
    """

    __tablename__ = 'vsm_capacity_manages'
    id = Column(Integer, primary_key=True, nullable=False)
    name = Column(String(length=255), nullable=False)
    capacity_quota_mb = Column(Integer)
    capacity_used_mb = Column(Integer)
    testyr = Column(Integer)

class Cluster(BASE, VsmBase):
    """This table store the clusters."""

    __tablename__ = 'clusters'
    id = Column(Integer, primary_key=True, nullable=False)
    name = Column(String(length=255), nullable=True)
    file_system = Column(String(length=255), default='xfs', nullable=True)
    primary_public_network = Column(String(length=255), nullable=True)
    secondary_public_network = Column(String(length=255), nullable=True)
    cluster_network = Column(String(length=255), nullable=True)
    journal_size = Column(Integer, default=0)
    deleted_times = Column(Integer, default=0)
    info_dict = Column(Text, nullable=True)
    ceph_conf = Column(String(length=10485760), nullable=True)
    #osd_heartbeat_interval = Column(Integer, nullable=True)
    #osd_heartbeat_grace=Column(Integer, nullable=True)
<<<<<<< HEAD
=======

>>>>>>> 3efdb76d

class StoragePool(BASE, VsmBase):
    """This table store the storage pools."""

    __tablename__ = 'storage_pools'
    id = Column(Integer, primary_key=True, nullable=False)
    pool_id = Column(Integer, nullable=False)
    name = Column(String(length=255), nullable=False)
    status = Column(String(length=255), default="pending")
    recipe_id = Column(Integer, ForeignKey('recipes.id'), nullable=False)
    recipes = relationship(Recipe,
                            backref=backref('storage_pool'),
                            foreign_keys=recipe_id,
                            primaryjoin='and_('
                                'StoragePool.recipe_id == Recipe.id,'
                                'StoragePool.deleted == False)')
    cluster_id = Column(Integer, ForeignKey('clusters.id'), nullable=False)
    cluster = relationship(Cluster,
                           backref=backref('storage_pool'),
                           foreign_keys=cluster_id,
                           primaryjoin='and_('
                           'StoragePool.cluster_id == Cluster.id,'
                           'StoragePool.deleted == False)')
    pg_num = Column(Integer)
    pgp_num = Column(Integer)
    size = Column(Integer, default=0)
    min_size = Column(Integer)
    #TODO this crush_ruleset is diff from the rule_id in storage groups
    #crush_ruleset = Column(Integer, ForeignKey('storage_groups.rule_id'), nullable=False)
    #ruleset = relationship(StorageGroup,
    #                       backref=backref('storage_pool'),
    #                       foreign_keys=crush_ruleset,
    #                       primaryjoin='and_('
    #                       'StoragePool.crush_ruleset == StorageGroup.rule_id,'
    #                       'StoragePool.deleted == False)')
    crush_ruleset = Column(Integer, nullable=False)  
    primary_storage_group_id = Column(Integer, ForeignKey('storage_groups.id'), nullable=False)
    storage_group = relationship(StorageGroup,
                           backref=backref('storage_pool'),
                           foreign_keys=primary_storage_group_id,
                           primaryjoin='and_('
                           'StoragePool.primary_storage_group_id == StorageGroup.id,'
                           'StoragePool.deleted == False)')
    crash_replay_interval = Column(Integer)
    created_by = Column(String(length=50), nullable=False)
    tag = Column(String(length=16), nullable=False)
    num_bytes = Column(Integer)
    num_objects = Column(Integer)
    num_object_clones = Column(Integer)
    num_objects_degraded = Column(Integer)
    num_objects_unfound = Column(Integer)
    num_read = Column(Integer)
    num_read_kb = Column(Integer)
    num_write = Column(Integer)
    num_write_kb = Column(Integer)
    read_bytes_sec = Column(Integer)
    write_bytes_sec = Column(Integer)
    op_per_sec = Column(Integer)
    ec_status = Column(String(length=255))
    cache_tier_status = Column(String(length=255))
    quota = Column(Integer, default=None)
    cache_mode = Column(String(length=255))
    replica_storage_group =Column(String(length=255))

class InitNode(BASE, VsmBase):
    """This table init nodes."""

    __tablename__ = 'init_nodes'
    id = Column(Integer, primary_key=True, nullable=False)
    host = Column(String(length=255), nullable=True)
    service_id = Column(Integer, ForeignKey('services.id'), nullable=False)
    service = relationship(Service,
                            backref=backref('init_node'),
                            foreign_keys=service_id,
                            primaryjoin='and_('
                                'InitNode.service_id == Service.id,'
                                'InitNode.deleted == False)')
    raw_ip = Column(String(length=255), nullable=True)
    primary_public_ip = Column(String(length=255), nullable=True)
    secondary_public_ip = Column(String(length=255), nullable=True)
    cluster_ip = Column(String(length=255), nullable=True)
    zone_id = Column(Integer, ForeignKey('zones.id'), nullable=True)
    zone = relationship(Zone,
                            backref=backref('init_node'),
                            foreign_keys=zone_id,
                            primaryjoin='and_('
                                'InitNode.zone_id== Zone.id,'
                                'InitNode.deleted == False)')

    mds = Column(String(length=255), nullable=True)
    type = Column(String(length=255), nullable=True)
    id_rsa_pub = Column(String(length=1024), nullable=True)

    cluster_id = Column(Integer,
                        ForeignKey('clusters.id'),
                        nullable=False)
    cluster = relationship(Cluster,
                            backref=backref('init_node'),
                            foreign_keys=cluster_id,
                            primaryjoin='and_('
                                'InitNode.cluster_id == Cluster.id,'
                                'InitNode.deleted == False)')
    data_drives_number = Column(String(length=255), nullable=True)
    status = Column(String(length=255), default='not available', nullable=True)
    pre_status = Column(String(length=255), nullable=True)

    def __repr__(self):
        return 'Host: %s' % self.host

class Vsmapp(BASE, VsmBase):
    """This tables contains the cluster info which will consume ceph."""
    __tablename__ = 'vsmapps'
    id = Column(Integer, primary_key=True, nullable=False)
    user_id = Column(Integer, nullable=False)
    project_id = Column(Integer, nullable=False)
    uuid = Column(String(length=255), nullable=False)
    display_name = Column(String(length=50), nullable=True)
    app_type = Column(String(length=50), default='OpenStack')
    storage_type = Column(String(length=50), default='rbd')
    status = Column(String(length=50), nullable=True)

class Appnode(BASE, VsmBase):
    """This table stores all the appnodes info."""
    __tablename__ = 'appnodes'

    id = Column(Integer, primary_key=True, nullable=False)
    ip = Column(String(length=50), nullable=False)
    vsmapp_id = Column(Integer, ForeignKey(Vsmapp.id), nullable=False)
    ssh_status = Column(String(length=50), nullable=True)
    log_info = Column(Text, nullable=True)
    vsmapp = relationship(Vsmapp,
                          backref=backref('appnode'),
                          foreign_keys=vsmapp_id,
                          primaryjoin='and_('
                          'Appnode.vsmapp_id == Vsmapp.id,'
                          'Appnode.deleted == False)')

class StoragePoolUsage(BASE, VsmBase):
    """Storage pool usage """
    __tablename__ = 'storage_pool_usages'

    id = Column(Integer, primary_key=True, nullable=False)
    pool_id = Column(Integer,
                     ForeignKey(StoragePool.id),
                     nullable=False)
    vsmapp_id = Column(Integer,
                       ForeignKey(Vsmapp.id),
                       nullable=False)
    attach_status = Column(String(length=255), nullable=False)
    pools = relationship(StoragePool,
                         backref=backref('storage_pool_usage'),
                         foreign_keys=pool_id,
                         primaryjoin='and_('
                         'StoragePoolUsage.pool_id == StoragePool.id,'
                         'StoragePoolUsage.deleted == False)')
    attach_at = Column(DateTime, default=timeutils.utcnow)
    terminate_at = Column(DateTime)

    vsmapps = relationship(Vsmapp,
                           backref=backref('storage_pool_usage'),
                           foreign_keys=vsmapp_id,
                           primaryjoin='and_('
                           'StoragePoolUsage.vsmapp_id == Vsmapp.id,'
                           'StoragePoolUsage.deleted == False)')

class Summary(BASE, VsmBase):
    """ ceph summary report """
    __tablename__ = 'summary'

    id = Column(Integer, primary_key=True, nullable=False)
    cluster_id = Column(Integer,
                        ForeignKey('clusters.id'),
                        nullable=False)
    summary_type = Column(String(length=50), nullable=False)
    summary_data = Column(Text, nullable=False)
    cluster = relationship(Cluster,
                           backref=backref('summary'),
                           foreign_keys=cluster_id,
                           primaryjoin='and_('
                                       'Summary.cluster_id == Cluster.id,'
                                       'Summary.deleted == False)')

class Monitor(BASE, VsmBase):
    """ ceph monitor stat data"""
    __tablename__ = 'monitors'

    id = Column(Integer, primary_key=True, nullable=False)
    name = Column(String(length=255), nullable=False)
    address = Column(String(length=255))
    health = Column(String(length=255))
    details = Column(String(length=255))
    skew = Column(String(length=255))
    latency = Column(String(length=255))
    kb_total = Column(Integer)
    kb_used = Column(Integer)
    kb_avail = Column(Integer)
    avail_percent = Column(Integer)

class PlacementGroup(BASE, VsmBase):
    """ ceph placement group report """
    __tablename__ = 'placement_groups'

    id = Column(Integer, primary_key=True, nullable=False)
    pgid = Column(String(length=255), nullable=False)
    state = Column(String(length=255), nullable=False)
    up = Column(String(length=255), nullable=False)
    acting = Column(String(length=255), nullable=False)

class LicenseStatus(BASE, VsmBase):
    """License status """
    __tablename__ = 'license_status'

    id = Column(Integer, primary_key=True)
    license_accept = Column(Boolean, default=False)
    #FIXME(fengqian): Does it need to add user info here?
    #user_name = Column(String(length=50), nullable=False)

class RBD(BASE, VsmBase):
    """ ceph rbd report """
    __tablename__ = 'rbds'

    id = Column(Integer, primary_key=True, nullable=False)
    pool = Column(String(length=255), nullable=False)
    image = Column(String(length=255), nullable=False)
    size = Column(BigInteger, nullable=False)
    format = Column(Integer, nullable=False)
    objects = Column(Integer, nullable=False)
    order = Column(Integer, nullable=False)

class MDS(BASE, VsmBase):
    """ ceph MDS report """
    __tablename__ = 'mdses'

    id = Column(Integer, primary_key=True, nullable=False)
    name = Column(String(length=255), nullable=False)
    gid = Column(Integer, nullable=False)
    state = Column(String(length=255), nullable=False)
    address = Column(String(length=255), nullable=False)

class VsmSettings(BASE, VsmBase):
    """ vsm UI settings and vsm settings model
    """
    __tablename__ = 'vsm_settings'

    id = Column(Integer, primary_key=True, nullable=False)
    name = Column(String(length=255), nullable=False)
    value = Column(String(length=255), nullable=False)
    default_value = Column(String(length=255), nullable=False)

class ErasureCodeProfile(BASE, VsmBase):
    """erasure code profile  """
    __tablename__ = 'ec_profiles'

    id = Column(Integer, primary_key=True, nullable=False)
    name = Column(String(length=255), nullable=False)
    plugin = Column(String(length=255), nullable=False)
    plugin_path = Column(String(length=255), nullable=False)
    pg_num = Column(Integer, nullable=False)
    plugin_kv_pair = Column(Text, nullable=False)
    

class LongCalls(BASE, VsmBase):
    """This table store the long_calls."""

    __tablename__ = 'long_calls'
    id = Column(Integer, primary_key=True, nullable=False)
    uuid = Column(String(length=255), nullable=False)
    status = Column(String(length=255), nullable=False)

class CephPerformanceMetric(BASE, VsmBase):
    """ ceph performance metric and value from diamond
    """
    __tablename__ = 'metrics'

    id = Column(Integer, primary_key=True, nullable=False)
    metric = Column(String(length=255), nullable=False)
    hostname = Column(String(length=255), nullable=False)
    instance = Column(String(length=255), nullable=False)
<<<<<<< HEAD

=======
>>>>>>> 3efdb76d
    value = Column(String(length=255), nullable=False)
    timestamp = Column(Integer, nullable=False)<|MERGE_RESOLUTION|>--- conflicted
+++ resolved
@@ -559,10 +559,6 @@
     ceph_conf = Column(String(length=10485760), nullable=True)
     #osd_heartbeat_interval = Column(Integer, nullable=True)
     #osd_heartbeat_grace=Column(Integer, nullable=True)
-<<<<<<< HEAD
-=======
-
->>>>>>> 3efdb76d
 
 class StoragePool(BASE, VsmBase):
     """This table store the storage pools."""
@@ -841,9 +837,5 @@
     metric = Column(String(length=255), nullable=False)
     hostname = Column(String(length=255), nullable=False)
     instance = Column(String(length=255), nullable=False)
-<<<<<<< HEAD
-
-=======
->>>>>>> 3efdb76d
     value = Column(String(length=255), nullable=False)
     timestamp = Column(Integer, nullable=False)