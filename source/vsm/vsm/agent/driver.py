# vim: tabstop=4 shiftwidth=4 softtabstop=4

# Copyright 2014 Intel
# All Rights Reserved.
#
#    Licensed under the Apache License, Version 2.0 (the "License"); you may
#    not use this file except in compliance with the License. You may obtain
#    a copy of the License at:
#
#         http://www.apache.org/licenses/LICENSE-2.0
#
#    Unless required by applicable law or agreed to in writing, software
#    distributed under the License is distributed on an "AS IS" BASIS, WITHOUT
#    WARRANTIES OR CONDITIONS OF ANY KIND, either express or implied. See the
#    License for the specific language governing permissions and limitations
#    under the License.

# pylint: disable=R0914
# pylint: disable=R0913

"""
Drivers for testdbs.

"""

import os
import time
import json
from vsm import db
from vsm import exception
from vsm import flags
from vsm.openstack.common import log as logging
from vsm import utils
from vsm.openstack.common.gettextutils import _
from vsm import conductor
from vsm.conductor import rpcapi as conductor_rpcapi
from vsm.agent import rpcapi as agent_rpc
from vsm.agent import cephconfigparser
from vsm.openstack.common.rpc import common as rpc_exc
import glob
from crushmap_parser import CrushMap
import operator

try:
    from novaclient.v1_1 import client as nc
except:
    from novaclient.v2 import client as nc

try:
    from cinderclient.v1 import client as cc
except:
    from cinderclient.v2 import client as cc

import re

LOG = logging.getLogger(__name__)
FLAGS = flags.FLAGS

class CephDriver(object):
    """Excute commands relating to Ceph."""
    def __init__(self):
        self._crushmap_mgmt = CreateCrushMapDriver()
        self._conductor_api = conductor.API()
        self._conductor_rpcapi = conductor_rpcapi.ConductorAPI()
        self._agent_rpcapi = agent_rpc.AgentAPI()
        try:
            cephconfigparser.CephConfigParser(FLAGS.ceph_conf)
        except:
            pass

    def _operate_ceph_daemon(self, operate, type, id=None, ssh=False, host=None):
        """

        start/stop ceph osd/mon/mds. If type is None, operate all ceph daemon
        on the node.
        ceph script has -a parameter. It can operate remote node. But ceph-osd/ceph-mon
        only can operate local node. So using ssh to operate remote node.

        :param operate: start or stop
        :param type: osd, mon or mds or None
        :param id:
        :param ssh: if ssh, then remote operate
        :param host: ssh host
        :return:
        """
        LOG.info('zbx-000--type=%s,op=%s'%(type,operate))
        if type:
            # TODO fix the hardcode path
            path = "/var/lib/ceph/%s" % type
            dir_list = os.listdir(path)
            if dir_list:
                file = path + "/%s" % dir_list[0] + "/upstart"
                is_file_exist = os.path.exists(file)
                if is_file_exist:
                    if id:
                        type_id = "id=%s" % id
                        if ssh:
                            utils.execute('ssh', '-t', 'root@'+host,
                                          operate, 'ceph-%s' % type,
                                          type_id, run_as_root=True)
                        else:
                            utils.execute(operate, 'ceph-%s' % type, type_id,
                                          run_as_root=True)
                    else:
                        if ssh:
                            utils.execute('ssh', '-t', 'root@'+host,
                                          operate, 'ceph-%s-all' % type,
                                          run_as_root=True)
                        else:
                            utils.execute(operate, 'ceph-%s-all' % type,
                                          run_as_root=True)
                else:
                    if id:
                        type_id = type + "." + id
                        if ssh:
                            utils.execute('ssh', '-t', 'root@'+host,
                                          'service', 'ceph', operate,
                                          type_id, run_as_root=True)
                        else:
                            utils.execute('service', 'ceph', operate, type_id,
                                          run_as_root=True)
                    else:
                        if ssh:
                            utils.execute('ssh', '-t', 'root@'+host,
                                          'service', 'ceph', operate, type,
                                          run_as_root=True)
                        else:
                            utils.execute('service', 'ceph', operate, type,
                                          run_as_root=True)
        else:
            # TODO fix the hardcode path
            path = "/var/lib/ceph/osd"
            dir_list = os.listdir(path)
            if dir_list:
                file = path + "/%s" % dir_list[0] + "/upstart"
                is_file_exist = os.path.exists(file)
                if is_file_exist:
                    if ssh:
                        utils.execute('ssh', '-t', 'root@'+host,
                                      operate, 'ceph-all', run_as_root=True)
                    else:
                        utils.execute(operate, 'ceph-all', run_as_root=True)
                else:
                    if ssh:
                        utils.execute('ssh', '-t', 'root@'+host,
                                      'service', 'ceph', operate,
                                      run_as_root=True)
                    else:
                        utils.execute('service', 'ceph', operate, run_as_root=True)

    def _get_new_ruleset(self):
        args = ['ceph', 'osd', 'crush', 'rule', 'dump']
        ruleset_list = self._run_cmd_to_json(args)
        return len(ruleset_list)
    def _get_cluster_name(self,secondary_public_ip,keyring):
        cluster_name = ''
        args = ['ceph', 'mon', 'dump','--keyring',keyring]
        mon_name = None
        mon_dump = self._run_cmd_to_json(args)
        for mon in mon_dump['mons']:
            if mon['addr'].split(':')[0] == secondary_public_ip.split(',')[0]:
                mon_name = mon['name']
                break
        if mon_name:
            mon_configs = self._get_mon_config_dict(mon_name)
            cluster_name = mon_configs['cluster']
        return cluster_name

    # def _get_ceph_admin_keyring_from_file(self,secondary_public_ip):
    #     keyring = ''
    #     args = ['ceph', 'mon', 'dump']
    #     mon_name = None
    #     mon_dump = self._run_cmd_to_json(args)
    #     for mon in mon_dump['mons']:
    #         if mon['addr'].split(':')[0] == secondary_public_ip.split(',')[0]:
    #             mon_name = mon['name']
    #             break
    #     if mon_name:
    #         mon_configs = self._get_mon_config_dict(mon_name)
    #         keyring_file = mon_configs['keyring']
    #         keyring,err = utils.execute('cat',keyring_file,run_as_root=True)
    #     return keyring

    def _get_mon_config_dict(self,mon_id):
        args = ['ceph', 'daemon','mon.%s'%mon_id ,'config','show']
        return self._run_cmd_to_json(args)





    def create_storage_pool(self, context, body):
        pool_name = body["name"]
        primary_storage_group = ''
        if body.get("ec_profile_id"):
            profile_ref = db.ec_profile_get(context, body['ec_profile_id'])
            pgp_num = pg_num = profile_ref['pg_num'] 
            plugin = "plugin=" + profile_ref['plugin']
            ruleset_root = "ruleset-root=" + body['ec_ruleset_root']
            failure_domain = "ruleset-failure-domain=" + body['ec_failure_domain']
            rule_name = pool_name

            kv = eval(profile_ref['plugin_kv_pair'])
            pair_str = ""
            for k, v in kv.items():
               pair_str += str(k) + "=" + str(v) + " " 
    
            utils.execute('ceph', 'osd', 'erasure-code-profile','set', profile_ref['name'], \
                            plugin, ruleset_root, failure_domain, pair_str, '--force', \
                            run_as_root=True)

            utils.execute('ceph', 'osd', 'crush', 'rule', 'create-erasure', \
                            rule_name, profile_ref['name'], run_as_root=True)

            res = utils.execute('ceph', 'osd', 'pool', 'create', pool_name, pg_num, \
                            pgp_num, 'erasure', profile_ref['name'], rule_name, \
                            run_as_root=True) 
        elif body.get('pool_type') == 'replicated':
            try:
                utils.execute('ceph', 'osd', 'getcrushmap', '-o', FLAGS.crushmap_bin,
                                run_as_root=True)
                utils.execute('crushtool', '-d', FLAGS.crushmap_bin, '-o', FLAGS.crushmap_src, 
                                run_as_root=True)
                #ruleset = self._get_new_ruleset()
                pg_num = str(body['pg_num'])
                primary_storage_group = body['storage_group_name']
                storage_group = db.storage_group_get_by_name(context,primary_storage_group)
                ruleset = storage_group['rule_id']
                utils.execute('chown', '-R', 'vsm:vsm', '/etc/vsm/',
                        run_as_root=True) 

                utils.execute('ceph', 'osd', 'pool', 'create', pool_name, \
                            pg_num, pg_num, 'replicated', run_as_root=True)
                utils.execute('ceph', 'osd', 'pool', 'set', pool_name,
                            'crush_ruleset', ruleset, run_as_root=True)
                utils.execute('ceph', 'osd', 'pool', 'set', pool_name,
                            'size', str(body['size']), run_as_root=True)
                res = True
            except:
                LOG.error("create replica storage pool error!")
                raise
                return False  
        else:
            rule = str(body['crush_ruleset'])
            size = str(body['size'])
            pg_num = str(body['pg_num'])
            res = utils.execute('ceph', 'osd', 'pool', 'create', pool_name, \
                                pg_num, run_as_root=True)
            utils.execute('ceph', 'osd', 'pool', 'set', pool_name,
                            'size', size, run_as_root=True)
            utils.execute('ceph', 'osd', 'pool', 'set', pool_name,
                            'crush_ruleset', rule, run_as_root=True)
        #set quota
        if body.get('enable_quota', False):
            max_bytes = 1024 * 1024 * 1024 * int(body.get('quota', 0))
            utils.execute('ceph', 'osd', 'pool', 'set-quota', pool_name, 'max_bytes', max_bytes,\
                            run_as_root=True)  
        #update db
        pool_list = self.get_pool_status()
        for pool in pool_list:
            if pool_name == pool['pool_name']:
                values = {
                        'pool_id': pool.get('pool'),
                        'name': pool.get('pool_name'),
                        'pg_num': pool.get('pg_num'),
                        'pgp_num': pool.get('pg_placement_num'),
                        'size': pool.get('size'),
                        'min_size': pool.get('min_size'),
                        'crush_ruleset': pool.get('crush_ruleset'),
                        'crash_replay_interval': pool.get('crash_replay_interval'),
                        'ec_status': pool.get('erasure_code_profile'),
                        'replica_storage_group': body.get('pool_type'),
                        'quota': body.get('quota'),
                        'max_pg_num_per_osd':body.get('max_pg_num_per_osd'),
                        'auto_growth_pg':body.get('auto_growth_pg',0),
                }
                values['created_by'] = body.get('created_by')
                values['cluster_id'] = body.get('cluster_id')
                values['tag'] = body.get('tag')
                values['status'] = 'running'
                values['primary_storage_group_id'] = body.get('storage_group_id')
                db.pool_create(context, values)

        return res

    def _config_cinder_conf(self, **kwargs):
        LOG.info("_config_cinder_conf")
        uuid = kwargs.pop('uuid', None)
        volume_host = kwargs.pop('volume_host', None)
        pool_type = kwargs.pop('pool_type', None)
        pool_name = kwargs.pop('pool_name', None)
        ssh_user = kwargs.pop('ssh_user', None)
        os_controller_host = kwargs.pop('os_controller_host', None)

        pool_str = pool_name + "," + pool_type + "-" + pool_name
        LOG.info("volume host = %s, uuid = %s, pool type = %s, pool name = %s, "
                 "ssh_user = %s, os_controller_host = %s" %
                 (volume_host, uuid, pool_type, pool_name, ssh_user,
                  os_controller_host))
        LOG.info("present pool info = %s" % pool_str)

        try:
            out, err = utils.execute(
                'presentpool',
                'cinder',
                ssh_user,
                uuid,
                volume_host,
                os_controller_host,
                pool_str,
                run_as_root = True
            )
            LOG.info("present pool on cinder-volume host logs = %s" % out)
        except:
            LOG.error("Failed to present pool on cinder-volume host")
            pass


    def _config_nova_conf(self, **kwargs):
        LOG.info("_config_nova_conf")
        uuid = kwargs.pop('uuid', "")
        username = kwargs.pop('username', "")
        password = kwargs.pop('password', "")
        tenant_name = kwargs.pop('tenant_name', "")
        auth_url = kwargs.pop('auth_url', "")
        region_name = kwargs.pop('region_name', "")
        ssh_user = kwargs.pop('ssh_user', None)
        os_controller_host = kwargs.pop('os_controller_host', None)

        LOG.info("uuid = %s, username = %s, password = %s, tenant name = %s, "
        "auth url = %s, region name = %s, ssh_user = %s, os_controller_host = %s" %
                 (uuid, username, password, tenant_name, auth_url, region_name,
                  ssh_user, os_controller_host))

        novaclient = nc.Client(
            username, password, tenant_name, auth_url, region_name=region_name
        )
        nova_services = novaclient.services.list()
        LOG.info("nova services = %s " % str(nova_services))
        nova_compute_hosts = []
        for nova_service in nova_services:
            if nova_service.binary == "nova-compute":
                nova_compute_hosts.append(nova_service.host)
        LOG.info("nova-compute hosts = %s" % str(nova_compute_hosts))

        for nova_compute_host in nova_compute_hosts:
            try:
                LOG.info("nova-compute host = %s" % nova_compute_host)
                out, err = utils.execute(
                    'presentpool',
                    'nova',
                    ssh_user,
                    uuid,
                    nova_compute_host,
                    os_controller_host,
                    run_as_root = True
                )
                LOG.info("present pool on nova-compute host logs = %s" % out)
            except:
                LOG.info("Failed to present pool on nova-compute host")
                pass


    def present_storage_pools(self, context, info):
        LOG.info('agent present_storage_pools()')
        LOG.info('body = %s' % info)

        regions = {}
        for pool in info:
            appnode_id = pool['appnode_id']
            appnode = db.appnodes_get_by_id(context, appnode_id)
            volume_host = pool['cinder_volume_host']
            tenant_name = appnode['os_tenant_name']
            username = appnode['os_username']
            password = appnode['os_password']
            auth_url = appnode['os_auth_url']
            region_name = appnode['os_region_name']
            os_controller_host = auth_url.split(":")[1][2:]
            pool_type = pool['pool_type']
            pool_name = pool['pool_name']
            uuid = appnode['uuid']
            ssh_user = appnode['ssh_user']

            # present pool for openstack cinder
            self._config_cinder_conf(uuid = uuid,
                                     volume_host = volume_host,
                                     pool_type = pool_type,
                                     pool_name = pool_name,
                                     ssh_user = ssh_user,
                                     os_controller_host = os_controller_host
                                     )

            # only config nova.conf at the first time
            if region_name not in regions.keys() or (
                region_name in regions.keys() and
                            os_controller_host != regions.get(region_name)):
                regions.update({region_name: os_controller_host})
                self._config_nova_conf(uuid = uuid,
                                       username = username,
                                       password = password,
                                       tenant_name = tenant_name,
                                       auth_url = auth_url,
                                       region_name = region_name,
                                       ssh_user = ssh_user,
                                       os_controller_host = os_controller_host
                                       )

            volume_type = pool_type + "-" + pool_name
            def _get_volume_type_list():
                volume_type_list = []
                i = 0
                while i < 60:
                    try:
                        cinderclient = cc.Client(
                            username,
                            password,
                            tenant_name,
                            auth_url,
                            region_name=region_name
                        )
                        volume_type_list = cinderclient.volume_types.list()
                        i = 60
                    except:
                        i = i + 1
                        time.sleep(i)
                return volume_type_list

            if volume_type not in [type.name for type in _get_volume_type_list()]:
                cinderclient = cc.Client(
                    username,
                    password,
                    tenant_name,
                    auth_url,
                    region_name=region_name
                )
                cinder = cinderclient.volume_types.create(volume_type)
                LOG.info("creating volume type = %s" % volume_type)
                cinder.set_keys({"volume_backend_name": pool_name})
                LOG.info("Set extra specs {volume_backend_name: %s} on a volume type" % pool_name)


    def _create_osd_state(self, context, strg, osd_id):
        osd_state = {}
        osd_state['osd_name'] = 'osd.%d' % osd_id
        osd_state['device_id'] = strg['dev_id']
        osd_state['storage_group_id'] = strg['storage_group_id']
        osd_state['service_id'] = strg['service_id']
        osd_state['cluster_id'] = strg['cluster_id']
        osd_state['state'] = FLAGS.osd_in_up
        osd_state['operation_status'] = FLAGS.vsm_status_present
        osd_state['weight'] = 1.0
        osd_state['public_ip'] = strg['secondary_public_ip']
        osd_state['cluster_ip'] = strg['cluster_ip']
        osd_state['deleted'] = 0
        osd_state['weight'] = 1.0
        osd_state['operation_status'] = FLAGS.vsm_status_present
        osd_state['zone_id'] = strg['zone_id']
        LOG.info('ADD_OSD _create_osd_state %s' % osd_state)
        self._conductor_rpcapi.osd_state_create(context, osd_state)

    def _remove_osd_state(self, context, id):
        osd_name = 'osd.%s' % id
        val = { 'osd_name': osd_name, 'deleted': 1 }
        self._conductor_rpcapi.osd_state_update_or_create(context,
            val, create=False)

    def get_ceph_config(self, context):
        config = cephconfigparser.CephConfigParser(FLAGS.ceph_conf).as_dict()
        LOG.info("ceph config %s" % config)
        return config

    def save_ceph_config(self, context, config):
        """
        config: dict
        """
        config = cephconfigparser.CephConfigParser(config)
        #with open(FLAGS.ceph_conf, 'w') as ceph_conf:
        config.save_conf(FLAGS.ceph_conf)
        return True

    def inital_ceph_osd_db_conf(self, context, server_list, file_system):
        config = cephconfigparser.CephConfigParser()
        osd_num = db.device_get_count(context)
        LOG.info("osd_num:%d" % osd_num)
        settings = db.vsm_settings_get_all(context)
        for setting in settings:
            if setting['name'] == 'ceph_near_full_threshold':
                cnfth = setting['value']
            elif setting['name'] == 'ceph_full_threshold':
                cfth = setting['value']
            elif setting['name'] == 'pg_count_factor':
                pg_count_factor = int(setting['value'])
            elif setting['name'] == 'heartbeat_interval':
                heartbeat_interval = setting['value']
            elif setting['name'] == 'osd_heartbeat_interval':
                osd_heartbeat_interval = setting['value']
            elif setting['name'] == 'osd_heartbeat_grace':
                osd_heartbeat_grace = setting['value']
            elif setting['name'] == 'osd_pool_default_size':
                pool_default_size = setting['value']

        config.add_global(heartbeat_interval=heartbeat_interval,
                          osd_heartbeat_interval=osd_heartbeat_interval,
                          osd_heartbeat_grace=osd_heartbeat_grace,
                          pool_default_size=pool_default_size)

        is_first_mon = True
        is_first_osd = True
        mon_cnt = -1
        osd_cnt = -1

        for host in server_list:
            #DEBUG for debug here.
            LOG.info(' host list: %s' % host)
            if host['is_monitor']:
                mon_cnt = mon_cnt + 1
                monitor = db.init_node_get_by_id(context, host['id'])
                hostname = monitor['host']
                hostip = monitor['secondary_public_ip']
                if is_first_mon:
                    config.add_mds_header()
                    #config.add_mds(hostname, hostip, '0')
                    #values = {'mds': 'yes'}
                    #db.init_node_update(context, host['id'], values)
                    config.add_mon_header(cnfth=cnfth,cfth=cfth)
                    is_first_mon = False
                    config.add_mon(hostname, hostip, mon_cnt)
                else:
                    config.add_mon(hostname, hostip, mon_cnt)

            if host['is_storage']:
                # Get disks list info from DB.
                strgs = self._conductor_rpcapi.\
                    host_storage_groups_devices(context,
                                                host['id'])

                LOG.info('strg list: %s' % strgs)
                if strgs and is_first_osd:
                    fs_type = strgs[0]['file_system']
                    osd_heartbeat_interval= db.vsm_settings_get_by_name(context,'osd_heartbeat_interval').get('value')
                    osd_heartbeat_grace= db.vsm_settings_get_by_name(context,'osd_heartbeat_grace').get('value')
                    # validate fs type
                    if fs_type in ['xfs', 'ext3', 'ext4', 'btrfs']:
                        #config.add_osd_header(osd_type=fs_type)
                        config.add_osd_header(osd_type=fs_type,osd_heartbeat_interval=osd_heartbeat_interval,osd_heartbeat_grace=osd_heartbeat_grace)
                    else:
                        config.add_osd_header()
                    is_first_osd = False
                for strg in strgs:
                    # NOTE: osd_cnt stands for the osd_id.
                    osd_cnt = osd_cnt + 1
                    LOG.info(' strg = %s' % \
                            (json.dumps(strg, sort_keys=True, indent=4)))

                    config.add_osd(strg['host'],
                                   (strg['secondary_public_ip'],
                                    strg['primary_public_ip']),
                                   strg['cluster_ip'],
                                   strg['dev_name'],
                                   strg['dev_journal'],
                                   osd_cnt)

                    self._create_osd_state(context,
                                           strg,
                                           osd_cnt)
                    mount_point = '%sosd%s' % \
                        (FLAGS.osd_data_path, osd_cnt)
                    utils.ensure_tree(mount_point)

                    val = {}
                    val['id'] = strg['dev_id']
                    val['mount_point'] = mount_point
                    val['fs_type'] = file_system
                    LOG.info('device_update values = %s, osd_id = %s' % \
                         (val, osd_cnt))
                    self._conductor_api.device_update(context, val['id'], val)

        config.save_conf(FLAGS.ceph_conf)

    def mkcephfs(self):
        LOG.info('mkcephfs in agent/driver.py')
        utils.execute('mkcephfs',
                      '-a',
                      '-c', FLAGS.ceph_conf,
                      '-k', FLAGS.keyring_admin,
                      # '--mkfs',
                      run_as_root=True)
        LOG.info('mkcephfs over in agent/driver.py')
        return True

    def start_ceph(self, context):
        utils.execute('service', 'ceph', '-a', 'start', run_as_root=True)
        return True

    def _stop_all_ceph_service(self):
        run_path = '/var/run/ceph/'
        try:
            pids = utils.execute('ls', run_path, run_as_root=True)[0]
            for pid_file in pids.split():
                try:
                    LOG.info('KILL %s' % pid_file)
                    if pid_file.find('pid') != -1:
                        self._kill_by_pid_file(run_path + pid_file)
                except:
                    LOG.info('KILL PROCESS')

            pids = utils.execute('pgrep', 'ceph', run_as_root=True)[0]
            for pid in pids.split():
                try:
                    LOG.info('KILL pid = %s' % pid)
                    utils.execute('kill', '-9',
                                  pid,
                                  ignore_exit_code=True,
                                  run_as_root=True)
                except:
                    LOG.info('KILL BY PGREP')
        except:
            LOG.info('Stop meet error')

    def _clean_dirs(self, dir_path):
        try:
            files = utils.execute('ls', dir_path, run_as_root=True)[0]
            files = files.split()
            for f in files:
                try:
                    utils.execute('rm', '-rf', dir_path + "/" + f,
                                        ignore_exit_code=True,
                                        run_as_root=True)
                except:
                    LOG.info('Error when delete file = %s' % f)
        except:
            LOG.info('LOOK UP dir failed %s' % dir_path)

    def _clean_ceph_conf(self):
        try:
            self._clean_dirs('/etc/ceph/')
        except:
            LOG.info('Delete files meet error!')

    def _clean_lib_ceph_files(self):
        # delete dirty files in mds.
        try:
            osd_list = utils.execute('ls', '/var/lib/ceph/osd/',
                                     ignore_exit_code=True,
                                     run_as_root=True)[0]
            LOG.info('Get osd_list = %s' % osd_list)
            for osd in osd_list.split():
                try:
                    LOG.info('Begin to umount %s' % osd)
                    self._clean_dirs('/var/lib/ceph/osd/%s' % osd)
                    utils.execute('umount', '/var/lib/ceph/osd/' + osd,
                                  ignore_exit_code = True,
                                  run_as_root=True)
                except:
                    LOG.info('umount /var/lib/ceph/osd/%s' % osd)
            self._clean_dirs('/var/lib/ceph/')
        except:
            LOG.info('rm  monitor files error')

    def _build_lib_ceph_dirs(self):
        try:
            dirs_list = ['bootstrap-mds', 'bootstrap-osd',
                         'mds', 'mon', 'osd', 'tmp']
            for d in dirs_list:
                utils.execute('mkdir', '-p', '/var/lib/ceph/' + d,
                              run_as_root=True)
        except:
            LOG.info('build dirs in /var/lib/ceph failed!')

    def __format_devs(self, disks, file_system):
        # format devices to xfs.
        def ___fdisk(disk):
            mkfs_option = utils.get_fs_options(file_system)[0]
            utils.execute('mkfs.%s' % file_system,
                          mkfs_option,
                          disk,
                          run_as_root=True)

        thd_list = []
        for disk in disks:
            thd = utils.MultiThread(___fdisk, disk=disk)
            thd_list.append(thd)

        try:
            utils.start_threads(thd_list)
        except:
            pass

    def clean_ceph_data(self, context, osd_disks, journal_disks, file_system):
        utils.execute('chown', '-R', 'vsm:vsm', '/var/lib/ceph/',
                        run_as_root=True)
        self._stop_all_ceph_service()
        self._stop_all_ceph_service()
        time.sleep(1)
        self._clean_ceph_conf()
        self._clean_lib_ceph_files()
        self._build_lib_ceph_dirs()
        self.__format_devs(osd_disks + journal_disks, file_system)
        return {'status': 'ok'}

    def get_dev_by_mpoint(self, directory):
        def _parse_proc_partitions():
            parts = {}
            for line in file('/proc/partitions'):
                fields = line.split()
                try:
                    dmaj = int(fields[0])
                    dmin = int(fields[1])
                    name = fields[3]
                    parts[(dmaj, dmin)] = name
                except:
                    pass
            return parts

        dev = os.stat(directory).st_dev
        major, minor = os.major(dev), os.minor(dev)
        parts = _parse_proc_partitions()
        return '/dev/' + parts[(major, minor)]

    def mount_disks(self, devices, fs_type):
        def __mount_disk(disk):
            utils.execute('mkdir',
                          '-p',
                          disk['mount_point'],
                          run_as_root=True)
            mount_options = utils.get_fs_options(fs_type)[1]
            utils.execute('mount',
                          '-t', fs_type,
                          '-o', mount_options,
                          disk['name'],
                          disk['mount_point'],
                          run_as_root=True)

        thd_list = []
        for dev in devices:
            thd = utils.MultiThread(__mount_disk, disk=dev)
            thd_list.append(thd)
        utils.start_threads(thd_list)

    def is_new_storage_group(self, storage_group):
        nodes = self.get_crushmap_nodes()
        for node in nodes:
            if storage_group == node['name']:
                return False
        return True

    def add_osd(self, context, host_id, osd_id_in=None):

        if osd_id_in is not None:
            osd_obj = db.osd_get(context, osd_id_in)
            host_obj =  db.init_node_get_by_device_id(context, osd_obj.device_id)
            host_id = host_obj.id
            LOG.info("begin to add osd %s from host %s"%(osd_obj.device_id,host_id))

        LOG.info('start to ceph osd on %s' % host_id)
        strg_list = self._conductor_api.\
            host_storage_groups_devices(context, host_id)
        LOG.info('strg_list %s' % strg_list)

        #added_to_crushmap = False
        osd_cnt = len(strg_list)
        if osd_id_in is not None:
            osd_cnt = 1
        count = 0

        for strg in strg_list:
            if osd_id_in is not None and strg.get("dev_id") != osd_obj.device_id:
                continue
            LOG.info('>> Step 1: start to ceph osd %s' % strg)
            count = count + 1
            if osd_id_in is  None:
                self._conductor_api.init_node_update(context, host_id, {"status": "add_osd %s/%s"%(count,osd_cnt)})
            # Create osd from # ceph osd create
            stdout = utils.execute("ceph",
                                   "osd",
                                   "create",
                                   run_as_root=True)[0]

            osd_id = str(int(stdout))
            LOG.info('   gen osd_id success: %s' % osd_id)

            # step 1 end
            host = strg['host']
            zone = strg['zone']

            #TODO strg['storage_group']
            # stands for the storage_group_name fetch from DB.
            storage_group = strg['storage_group']
            crush_dict = {"root": "vsm",
                          "storage_group": storage_group,
                          "zone": "_".join([zone, storage_group]),
                          "host": "_".join([host, storage_group, zone]),}

            osd_conf_dict = {"host": host,
                             "primary_public_ip": strg['primary_public_ip'],
                             "secondary_public_ip": strg['secondary_public_ip'],
                             "cluster_ip": strg['cluster_ip'],
                             "dev_name": strg['dev_name'],
                             "dev_journal": strg['dev_journal'],
                             "file_system": strg['file_system']}
            osd_state = {}
            osd_state['osd_name'] = 'osd.%s' % osd_id
            osd_state['device_id'] = strg['dev_id']
            osd_state['storage_group_id'] = strg['storage_group_id']
            osd_state['service_id'] = strg['service_id']
            osd_state['cluster_id'] = strg['cluster_id']
            osd_state['state'] = FLAGS.osd_in_up
            osd_state['weight'] = 1.0
            osd_state['operation_status'] = FLAGS.vsm_status_present
            osd_state['public_ip'] = strg['secondary_public_ip']
            osd_state['cluster_ip'] = strg['cluster_ip']
            osd_state['deleted'] = 0
            osd_state['zone_id'] = strg['zone_id']
            if osd_id_in is not None:
                osd_state_ref = db.osd_state_update(context,osd_id_in,osd_state)
            else:
                osd_state_ref = self._conductor_api.osd_state_create(context, osd_state)
            osd_state['osd_location'] = osd_state_ref['osd_location']
            osd_state['weight'] = osd_state_ref['weight'] and float(osd_state_ref['weight']) or 1.0
            LOG.info('>> crush_dict  %s' % crush_dict)
            LOG.info('>> osd_conf_dict %s' % osd_conf_dict)
            LOG.info('>> osd_state %s' % osd_state)
            values = {}
            #if not added_to_crushmap:
            #    LOG.info('>> add crushmap ')
            crushmap = self.get_crushmap_json_format()
            types = crushmap.get_all_types()
            types.sort(key=operator.itemgetter('type_id'))
            if self.is_new_storage_group(crush_dict['storage_group']):
                self._crushmap_mgmt.add_storage_group(crush_dict['storage_group'],\
                                                  crush_dict['root'],types=types)
                zones = db.zone_get_all_not_in_crush(context)
                for item in zones: 
                    zone_item = item['name'] + '_' + crush_dict['storage_group'] 
                    self._crushmap_mgmt.add_zone(zone_item, \
                                                crush_dict['storage_group'],types=types)
                
                if zone == FLAGS.default_zone:
                    self._crushmap_mgmt.add_rule(crush_dict['storage_group'], 'host')
                else:
                    self._crushmap_mgmt.add_rule(crush_dict['storage_group'], 'zone')

                #TODO update rule_id and status in DB
                rule_dict = self.get_crush_rule_dump_by_name(crush_dict['storage_group']) 
                LOG.info("rule_dict:%s" % rule_dict)
                values['rule_id'] = rule_dict['rule_id']

            self._crushmap_mgmt.add_host(crush_dict['host'],
                                         crush_dict['zone'],types=types)
            #    added_to_crushmap = True

            #There must be at least 3 hosts in every storage group when the status is "IN"
            zones, hosts = self._conductor_rpcapi.zones_hosts_get_by_storage_group(context, \
                                                        crush_dict['storage_group'])
            #LOG.info("storage group:%s" % crush_dict['storage_group'])
            #LOG.info("zones:%s" % zones)
            #LOG.info("hosts:%s" % hosts)
            #no zone and zone version
            if zones:
                if zones[0] == FLAGS.default_zone:
                    if host not in hosts and len(hosts) >= 2:
                        values['status'] = FLAGS.storage_group_in 
                else:
                    if zone not in zones and len(zones) >= 2:
                        values['status'] = FLAGS.storage_group_in 

            if values:
                db.storage_group_update_by_name(context, crush_dict['storage_group'], values)

            # other steps
            LOG.info('>> _add_osd start ')
            self._add_osd(context,
                          osd_id,
                          crush_dict,
                          osd_conf_dict,
                          osd_state)
            try:
                self.run_add_disk_hook(context)
            except:
                LOG.info('run add_disk error')

        return True

    def _add_osd(self,
                 context,
                 osd_id,
                 crush_dict,
                 osd_conf_dict,
                 osd_state,
                 weight="1.0"):

        # step 2
        LOG.info('>>> step2 start')
        #osd_pth = '%sceph-%s' % (FLAGS.osd_data_path, osd_id)
        #osd_keyring_pth = "%s/keyring" % osd_pth
        #osd_pth = '/var/lib/ceph/osd/osd%s' % osd_id
        #osd_keyring_pth = '/etc/ceph/keyring.osd.%s' % osd_id
        osd_data_path = self.get_ceph_config(context)['osd']['osd data']
        osd_pth = osd_data_path.replace('$id',osd_id)
        LOG.info('osd add osd_pth =%s'%osd_pth)
        osd_keyring_pth = self.get_ceph_config(context)['osd']['keyring']
        osd_keyring_pth = osd_keyring_pth.replace('$id',osd_id).replace('$name','osd.%s'%osd_id)
        LOG.info('osd add keyring path=%s'%osd_keyring_pth)
        utils.ensure_tree(osd_pth)

        # step 3
        LOG.info('>>> step3 start')
        # get cluster file system to format the disk
        utils.execute("umount",
                      osd_conf_dict['dev_name'],
                      check_exit_code=False,
                      run_as_root=True)

        LOG.debug("The file system is %s" % osd_conf_dict['file_system'])
        file_system = 'xfs'
        if osd_conf_dict['file_system']:
            file_system = osd_conf_dict['file_system']

        mkfs_option = utils.get_fs_options(file_system)[0]
        utils.execute("mkfs",
                      "-t", file_system,
                      mkfs_option, osd_conf_dict['dev_name'],
                      run_as_root=True)

        # TODO: does not support ext4 for now.
        # Need to use -o user_xattr for ext4
        fs_opt = utils.get_fs_options(file_system)[1]
        utils.execute("mount",
                      "-t", file_system,
                      "-o", fs_opt,
                      osd_conf_dict['dev_name'],
                      osd_pth,
                      run_as_root=True)
        self._clean_dirs(osd_pth)

        # step 3.1
        LOG.info('>>> step3.1 start')
        ret = self._add_ceph_osd_to_config(context, osd_conf_dict, osd_id)

        # step 4 add to config file before this step
        LOG.info('>>> step4 start')
        utils.execute("ceph-osd", "-i", osd_id, "--mkfs", "--mkkey",
                       run_as_root=True)

        # step 5
        LOG.info('>>> step5 start')
        utils.execute("ceph", "auth", "del", "osd.%s" % osd_id,
                        run_as_root=True)
        utils.execute("ceph", "auth", "add", "osd.%s" % osd_id,
                      "osd", "allow *", "mon", "allow rwx",
                      "-i", osd_keyring_pth,
                      run_as_root=True)

        # step 6 zone host stg
        LOG.info('>>> step6 start')
        # utils.execute("ceph", "osd", "crush", "add", "osd.%s" % osd_id, weight,
        #          "root=%s" % crush_dict['root'],
        #          "storage_group=%s" % crush_dict['storage_group'],
        #          "zone=%s" % crush_dict['zone'], "host=%s" % crush_dict['host'],
        #          run_as_root=True)

        all_osd_in_host = db.osd_state_get_by_service_id(context,osd_state['service_id'])
        other_osd_in_host = [osd['osd_name'] for osd in all_osd_in_host if osd['device_id'] != osd_state['device_id'] and osd['state'] != 'Uninitialized']
        crushmap = self.get_crushmap_json_format()
        LOG.info("osd_location_direct=======%s"%osd_state.get('osd_location'))
        osd_location_direct = osd_state.get('osd_location')
        if osd_location_direct:
            if osd_location_direct.find('=') != -1:
                osd_location_str = osd_location_direct
            else:
                osd_location_str = "%s=%s"%(crushmap._types[1]['name'],osd_location_direct)
        elif len(other_osd_in_host) > 0:
            osd_location = crushmap._get_location_by_osd_name(other_osd_in_host[0])
            osd_location_str = "%s=%s"%(osd_location['type_name'],osd_location['name'])
        else:
            osd_location = crush_dict['host']
            osd_location_str = "%s=%s"%(crushmap._types[1]['name'],osd_location)
        LOG.info("osd_location_str=======%s"%osd_location_str)
        utils.execute("ceph", "osd", "crush", "add", "osd.%s" % osd_id, weight,
                 osd_location_str,
                 run_as_root=True)
        # step 7 start osd service
        LOG.info('>>> step7 start')
        self.start_osd_daemon(context, osd_id, is_vsm_add_osd=True)
        utils.execute("ceph", "osd", "crush", "create-or-move", "osd.%s" % osd_id, weight,
           osd_location_str,
          run_as_root=True)
        #LOG.info('osd-to-db==%s'%osd_state)
        #self._conductor_api.osd_state_create(context, osd_state)
        LOG.info('>>> step7 finish')
        return True

    def _add_ceph_osd_to_config(self, context, strg, osd_id):
        LOG.info('>>>> _add_ceph_osd_to_config start')
        config = cephconfigparser.CephConfigParser(FLAGS.ceph_conf)
        ip = (strg['secondary_public_ip'], strg['primary_public_ip'])

        config.add_osd(strg['host'], ip, strg['cluster_ip'],
                strg['dev_name'], strg['dev_journal'], osd_id)

        LOG.info('>>>> _add_ceph_osd_to_config config %s ' % config.as_dict())
        LOG.info('>>>> _add_ceph_osd_to_config added')
        config.save_conf(FLAGS.ceph_conf)
        return True
    def get_crushmap_json_format(self,keyring=None):
        '''
        :return:
        '''
        if keyring:
            json_crushmap,err = utils.execute('ceph', 'osd', 'crush', 'dump','--keyring',keyring, run_as_root=True)
        else:
            json_crushmap,err = utils.execute('ceph', 'osd', 'crush', 'dump', run_as_root=True)
        crushmap = CrushMap(json_context=json_crushmap)
        return crushmap
    def add_monitor(self, context, host_id, mon_id, port="6789"):
        LOG.info('>> start to add mon %s on %s' % (mon_id, host_id))
        ser = self._conductor_rpcapi.init_node_get_by_id(context, host_id)
        host_ip = ser['secondary_public_ip']
        LOG.info('>> start to add mon %s' % host_ip)
        # TODO
        # step 1
        LOG.info('>> add mon step 1 ')
        try:
            mon_data_path = self.get_ceph_config(context)['mon']['mon data']
            mon_path = mon_data_path.replace('$id',mon_id)
            #LOG.info('osd restore mon_pth =%s'%mon_path)
        except:
            mon_path = os.path.join(FLAGS.monitor_data_path,"mon" + mon_id)
        utils.ensure_tree(mon_path)
        # step 2
        LOG.info('>> add mon step 2 ')
        tmp_pth = "/tmp"
        monitor_key_pth = os.path.join(tmp_pth, 'monitor_key')
        monitor_map_pth = os.path.join(tmp_pth, 'monitor_map')
        # step 3
        LOG.info('>> add mon step 3 ')
        utils.execute("ceph", "auth", "get", "mon.", "-o", monitor_key_pth,
                        run_as_root=True)
        # step 4
        LOG.info('>> add mon step 4 ')
        utils.execute("ceph", "mon", "getmap", "-o", monitor_map_pth,
                        run_as_root=True)
        # step 5
        LOG.info('>> add mon step 5 ')
        utils.execute("ceph-mon", "-i", mon_id, "--mkfs",
            "--monmap", monitor_map_pth,
            "--keyring", monitor_key_pth,
            run_as_root=True)
        ## step 6
        #LOG.info('>> add mon step 6 ')
        #host = ":".join([host_ip, port])
        #utils.execute("ceph", "mon", "add", mon_id, host, run_as_root=True)
        ## step 7
        #LOG.info('>> add mon step 7 ')
        #self._add_ceph_mon_to_config(context, ser['host'], host_ip, mon_id=mon_id)
        #utils.execute("ceph-mon", "-i", mon_id, "--public-addr", host,
        #                run_as_root=True)

        #changed by ly
        # step 6
        LOG.info('>> add mon step 6 ')
        host = ":".join([host_ip.split(',')[0], port])
        self._add_ceph_mon_to_config(context, ser['host'], host_ip, mon_id=mon_id)
        #utils.execute("ceph-mon", "-i", mon_id, "--public-addr", host,
        #                run_as_root=True)

        # step 7
        LOG.info('>> add mon step 7 ')
        utils.execute("ceph", "mon", "add", mon_id, host, run_as_root=True)
        self.start_mon_daemon(context, mon_id)
        LOG.info('>> add mon finish %s' % mon_id)
        return True

    def remove_monitor(self, context, host_id, is_stop=False):
        LOG.info('>> start to remove ceph mon on : %s' % host_id)
        # get host_name
        node = self._conductor_rpcapi.init_node_get_by_id(context, host_id)
        host = node['host']

        # get config
        LOG.info('>> removing ceph mon')
        config = cephconfigparser.CephConfigParser(FLAGS.ceph_conf)
        config_dict = config.as_dict()

        # get mon_id
        mon_id = None
        for section in config_dict:
            if section.startswith("mon."):
                if config_dict[section]['host'] == host:
                    mon_id = section.replace("mon.", "")
        if not mon_id:
            LOG.info('>> removing ceph mon not found')
            return True

        # step 1
        LOG.info('>> removing ceph mon %s' % mon_id)
        try:
            # test ssh service in case the server is down
            LOG.info('>>>> removing ceph mon step 1: test server start!')
            utils.execute('ssh', '-q', 'root@' + host, 'exit', run_as_root=True)
        except exception.ProcessExecutionError as e:
            LOG.info('>> removing ceph mon test server error!')
            code = e.exit_code
            LOG.info('return code: %s' % code)
            if code == 0:
                # utils.execute("service",
                #               "ceph",
                #               "-a",
                #               "stop",
                #               "mon.%s" % mon_id,
                #               run_as_root=True)
                self._operate_ceph_daemon("stop", "mon", id=mon_id, ssh=True, host=host)
            # If can not ssh to that server,
            # We assume that the server has been shutdown.
            # Go steps below.

        # step 2
        LOG.info('>> removing ceph mon step 2')
        utils.execute("ceph",
                      "mon",
                      "remove",
                      mon_id,
                      run_as_root=True)
        if not is_stop:
            config.remove_mon(mon_id)
        # step 3
        LOG.info('>> removing ceph mon step 3')
        LOG.info('>> removing ceph mon step 4:stop  mon service ')
        try:
            self._operate_ceph_daemon("stop", "mon", id=mon_id, ssh=True, host=host)
        except:
            pass
        LOG.info('>> removing ceph mon success!')
        config.save_conf(FLAGS.ceph_conf)
        return True

        # TODO  don't remove any code from this line to the end of func
        # remove monitors from unhealthy cluster
        # step 1
        # try:
        #     utils.execute("service", "ceph", "stop", "mon", run_as_root=True)
        # except:
        #     utils.execute("stop", "ceph-mon-all", run_as_root=True)
        #self._operate_ceph_daemon("stop", "mon", id=mon_id, ssh=True, host=host)
        # step 2
        LOG.info('>> remove ceph mon step2 start')
        tmp_pth = "/tmp"
        monitor_map_pth = os.path.join(tmp_pth, 'monitor_map')
        utils.execute("ceph-mon", "-i", mon_id, "--extract-monmap",
                        monitor_map_pth, run_as_root=True)
        utils.execute("ceph-mon", "-i", "a", "--extract-monmap",
                        monitor_map_pth, run_as_root=True)
        # step 3
        LOG.info('>> remove ceph mon step3 start')
        utils.execute("monmaptool", monitor_map_pth, "--rm", mon_id,
                        run_as_root=True)
        # step 4
        LOG.info('>> remove ceph mon step4 start')
        utils.execute("ceph-mon", "-i", mon_id, "--inject-monmap",
                        monitor_map_pth, run_as_root=True)
        return True

    def remove_mds(self, context, host_id):
        """Remove mds service on host_id server."""
        def __is_host_running(host):
            try:
                self._agent_rpcapi.test_service(context,
                                                FLAGS.agent_topic,
                                                host)
                return True
            except rpc_exc.Timeout, rpc_exc.RemoteError:
                return False

        def __config_dict():
            config = cephconfigparser.CephConfigParser(FLAGS.ceph_conf)
            cdict = config.as_dict()
            return cdict

        def __config_remove_mds(mds_id):
            config = cephconfigparser.CephConfigParser(FLAGS.ceph_conf)
            config.remove_mds_header()
            config.remove_mds(mds_id)
            config.save_conf(FLAGS.ceph_conf)

        LOG.info('>> remove ceph mds on hostid(%s) start' % host_id)
        node = self._conductor_rpcapi.init_node_get_by_id(context, host_id)
        values = {'mds': 'no'}
        self._conductor_rpcapi.init_node_update(context, host_id, values)
        host = node['host']
        host_is_running = __is_host_running(host)
        LOG.info('host_is_running===mds==%s'%host_is_running)
        if host_is_running:
            try:
                self._agent_rpcapi.stop_mds(context, host)
            except rpc_exc.Timeout, rpc_exc.RemoteError:
                host_is_running = False
        mds_id = self.get_mds_id(host)
        if not mds_id:
            LOG.info('Have not find mds on %s' % host_id)
            return

        __config_remove_mds(mds_id)
        utils.execute('ceph', 'mds',
                      'rm', mds_id, 'mds.%s' % mds_id,'--keyring',FLAGS.keyring_admin,
                      run_as_root=True)
        utils.execute('ceph', 'auth', 'del',
                      'mds.%s' % mds_id,'--keyring',FLAGS.keyring_admin,
                      run_as_root=True)
        utils.execute('ceph', 'mds', 'newfs', '0', '1',
                      '--yes-i-really-mean-it','--keyring',FLAGS.keyring_admin,
                      run_as_root=True)
        LOG.info('remove mds success!')

    def remove_osd(self, context, host_id):
        def __is_host_running(host):
            try:
                self._agent_rpcapi.test_service(context,
                                                FLAGS.agent_topic,
                                                host)
                return True
            except rpc_exc.Timeout, rpc_exc.RemoteError:
                return False

        def __config_dict():
            config = cephconfigparser.CephConfigParser(FLAGS.ceph_conf)
            cdict = config.as_dict()
            return cdict

        def __config_remove_osd(osd_id):
            config = cephconfigparser.CephConfigParser(FLAGS.ceph_conf)
            config.remove_osd(osd_id)
            config.save_conf(FLAGS.ceph_conf)

        LOG.info('>> remove ceph osds on hostid(%s) start' % host_id)
        node = self._conductor_rpcapi.init_node_get_by_id(context, host_id)
        host = node['host']
        host_is_running = __is_host_running(host)
        LOG.info('host_is_running===osd==%s'%host_is_running)
        # get config
        config_dict = __config_dict()

        # get osd_ids
        osd_id_list = []
        for section in config_dict:
            if section.startswith("osd."):
                if config_dict[section]['host'] == host:
                    osd_id_list.append(section.replace("osd.", ""))
        LOG.info('>> remove ceph osd osd_ids %s' % osd_id_list)

        for osd_id in osd_id_list:
            self._remove_osd(context, osd_id, host, host_is_running)
            # step 5
            LOG.info('>>> remove ceph osd step5 osd_id %s' % osd_id)
            osd_name = 'osd.%s' % osd_id
            val = { 'osd_name': osd_name, 'deleted': 1 }
            self._conductor_rpcapi.osd_state_update(context, val)
            LOG.info('>>> remove ceph osd step 1-5 osd_id %s' % osd_id)

        #step 6
        # LOG.info('>>> Begin to remove crushmap')
        # osd_tree = utils.execute('ceph', 'osd', 'tree', run_as_root=True)[0]
        # LOG.info('>>> Get ceph osd tree = %s' % osd_tree)
        # for line in osd_tree.split('\n'):
        #     if line.lower().find(host.lower()) != -1:
        #         for x in line.split(' '):
        #             if x.lower().find(host.lower()) != -1:
        #                 utils.execute('ceph', 'osd', 'crush', 'rm', x)

        LOG.info('>>> remove ceph osd finish.')

        if not host_is_running:
            val = {'deleted': 1}
            self._conductor_rpcapi.init_node_update(context, host_id, val)
        return True

    def _add_ceph_mon_to_config(self, context, host, host_ip, mon_id):
        config = cephconfigparser.CephConfigParser(FLAGS.ceph_conf)
        config.add_mon(host, host_ip, mon_id=mon_id)
        config.save_conf(FLAGS.ceph_conf)
        return True

    def _kill_by_pid_file(self, pid_file):
        # Kill process by pid file.
        # mainly for ceph.
        file_path = pid_file
        if os.path.exists(file_path):
            pid = open(file_path).read().strip()
            pid_live = os.path.exists('/proc/%s' % pid)
            utils.execute('rm', '-rf', file_path, run_as_root=True)
            try_times = 1
            while pid_live:
                try_times = try_times + 1

                try:
                    if try_times % 2:
                        utils.execute('kill', '-9', pid, run_as_root=True)
                    else:
                        utils.execute('kill', '-9', pid, run_as_root=True)
                except:
                    LOG.info('Seems can not stop this OSD process.')
                time.sleep(2)
                pid_live = os.path.exists('/proc/%s' % pid)
                if try_times > 100:
                    break
        return True

    def stop_osd_daemon(self, context, num):
        # stop ceph-osd daemon on the storage node
        # Param: the osd id
        # return Bool
        file_path = '/var/run/ceph/osd.%s.pid' % num
        if os.path.exists(file_path):
            self._kill_by_pid_file(file_path)
        else:
            LOG.info("Not found pid file for osd.%s" % num)
            try:
                LOG.info("Try to stop osd %s daemon by ceph or ceph-osd command" % num)
                self._operate_ceph_daemon("stop", "osd", id=num)
            except:
                LOG.warn("Osd %s has been stopped" % num)
        return True

    def start_osd_daemon(self, context, num, is_vsm_add_osd=False):
        osd = "osd.%s" % num
        LOG.info('begin to start osd = %s' % osd)
        if is_vsm_add_osd:
            utils.execute('service', 'ceph', 'start', osd, run_as_root=True)
        else:
            self._operate_ceph_daemon("start", "osd", id=num)
        return True

    def stop_mon_daemon(self, context, num):
        file_path = '/var/run/ceph/mon.%s.pid' % num
        if os.path.exists(file_path):
            self._kill_by_pid_file(file_path)
        else:
            LOG.info("Not found pid file for mon.%s" % num)
            try:
                LOG.info("Try to stop mon %s daemon by ceph or ceph-mon command" % num)
                self._operate_ceph_daemon("stop", "mon", id=num)
            except:
                LOG.warn("Mon %s has been stopped" % num)
        return True

    def start_mon_daemon(self, context, num):
        if not self.stop_mon_daemon(context, num):
            return False
        # mon_name = 'mon.%s' % num
        # utils.execute('service', 'ceph', 'start', mon_name, run_as_root=True)
        self._operate_ceph_daemon("start", "mon", id=num)
        return True

    def stop_mds_daemon(self, context, num):
        file_path = '/var/run/ceph/mds.%s.pid' % num
        if os.path.exists(file_path):
            self._kill_by_pid_file(file_path)
        else:
            LOG.info('Not found pid file for mds.%s' % num)
            try:
                LOG.info("Try to stop mds %s daemon by ceph or ceph-mds command" % num)
                self._operate_ceph_daemon("stop", "mds", id=num)
            except:
                LOG.warn("Mds %s has been stopped" % num)
        return True

    def get_mds_id(self, host=FLAGS.host):
        """Stop mds service on this host."""
        def __config_dict():
            config = cephconfigparser.CephConfigParser(FLAGS.ceph_conf)
            cdict = config.as_dict()
            return cdict
        config_dict = __config_dict()
        # get osd_ids
        mds_id = None
        for section in config_dict:
            if section.startswith("mds."):
                if config_dict[section]['host'] == host:
                    mds_id = section.replace("mds.", "")
        return mds_id

    def stop_mds(self, context):
        mds_id = self.get_mds_id()
        if mds_id:
            self.stop_mds_daemon(context, mds_id)

    def start_mds_daemon(self, context, num):
        mds_name = 'mds.%s' % num
        # utils.execute('service', 'ceph', 'start', mds_name, run_as_root=True)
        self._operate_ceph_daemon("start", "mds", id=num)

    def start_monitor(self, context):
        # Get info from db.
        res = self._conductor_rpcapi.init_node_get_by_host(context, FLAGS.host)
        node_type = res.get('type', None)
        # get mon_id
        mon_id = None
        config = cephconfigparser.CephConfigParser(FLAGS.ceph_conf)
        config_dict = config.as_dict()
        for section in config_dict:
            if section.startswith("mon."):
                if config_dict[section]['host'] == FLAGS.host:
                    mon_id = section.replace("mon.", "")

        # Try to start monitor service.
        if mon_id:
            LOG.info('>> start the monitor id: %s' % mon_id)
            if node_type and node_type.find('monitor') != -1:
                self.start_mon_daemon(context, mon_id)
    def stop_monitor(self, context):
        # Get info from db.
        res = self._conductor_rpcapi.init_node_get_by_host(context, FLAGS.host)
        node_type = res.get('type', None)
        # get mon_id
        mon_id = None
        config = cephconfigparser.CephConfigParser(FLAGS.ceph_conf)
        config_dict = config.as_dict()
        for section in config_dict:
            if section.startswith("mon."):
                if config_dict[section]['host'] == FLAGS.host:
                    mon_id = section.replace("mon.", "")

        # Try to stop monitor service.
        if mon_id:
            LOG.info('>> stop the monitor id: %s' % mon_id)
            if node_type and node_type.find('monitor') != -1:
                self.stop_mon_daemon(context, mon_id)
    def start_osd(self, context):
        # Start all the osds on this node.
        osd_list = []
        config = cephconfigparser.CephConfigParser(FLAGS.ceph_conf)
        config_dict = config.as_dict()

        for section in config_dict:
            if section.startswith("osd."):
                if config_dict[section]['host'] == FLAGS.host:
                    osd_id = section.replace("osd.", "")
                    osd_list.append(osd_id)

        LOG.info('osd_list = %s' % osd_list)

        def __start_osd(osd_id):
            utils.execute('start_osd', osd_id, run_as_root=True)

        thd_list = []
        for osd_id in osd_list:
            thd = utils.MultiThread(__start_osd, osd_id=osd_id)
            thd_list.append(thd)
        utils.start_threads(thd_list)

    def add_mds(self, context):
        LOG.info('add_mds')
        mds_id = self.get_mds_id()
        if mds_id:
            LOG.info('add_mds find mds on this node. Just start it.')
            self.start_mds(context)
            return

        # Change /etc/ceph.conf file.
        # Add new mds service.
        LOG.info('add_mds begin to create new mds.')
        config = cephconfigparser.CephConfigParser(FLAGS.ceph_conf)
        config.add_mds_header()
        mds_id = config.get_mds_num()
        LOG.info('create new mds_id = %s' % mds_id)
        init_node_ref = db.init_node_get_by_host(context, FLAGS.host)
        hostip = init_node_ref['secondary_public_ip']
        config.add_mds(FLAGS.host, hostip, mds_id)
        config.save_conf()

        values = {'mds': 'yes'}
        db.init_node_update(context, init_node_ref['id'], values)

        # Generate new keyring.
        mds_path = '/var/lib/ceph/mds/ceph-%s' % mds_id
        utils.execute('mkdir', '-p', mds_path, run_as_root=True)
        mds_key = '/etc/ceph/keyring.mds.%s' % mds_id
        out = utils.execute('ceph', 'auth',
                      'get-or-create', 'mds.%d' % mds_id,
                      'mds', "allow",
                      'osd', "allow *",
                      'mon', "allow rwx",
                      run_as_root=True)[0]
        utils.write_file_as_root(mds_key, out, 'w')

        # Start mds service.
        self.start_mds(context)

    def start_mds(self, context):
        config = cephconfigparser.CephConfigParser(FLAGS.ceph_conf)
        config_dict = config.as_dict()
        # mds_id
        mds_id = None
        for section in config_dict:
            if section.startswith("mds."):
                if config_dict[section]['host'] == FLAGS.host:
                    mds_id = section.replace("mds.", "")

        # Try to start monitor service.
        if mds_id:
            LOG.info('>> start the mds id: %s' % mds_id)
            try:
                utils.execute('ceph-mds', '-i', mds_id, run_as_root=True)
            except:
                LOG.info('Meets some error on start mds service.')

    def start_server(self, context, node_id):
        """ Start server.
            0. start monitor
            1. start all osd.
            2. unset osd noout.
        """
        res = self._conductor_rpcapi.init_node_get_by_id(context, node_id)
        service_id = res.get('service_id', None)
        node_type = res.get('type', None)
        host_ip = res.get('secondary_public_ip', None)
        host = res.get('host', None)
        LOG.debug('The server info: %s %s %s %s' %
                  (service_id, node_type, host_ip, host))
        # get mon_id
        self.start_monitor(context)
        self.start_mds(context)

        # Update status
        osd_states = self._conductor_rpcapi.\
                osd_state_get_by_service_id(context, service_id)
        if not len(osd_states) > 0:
            LOG.info("There is no osd on node %s" % node_id)
            self._conductor_rpcapi.\
                init_node_update_status_by_id(context, node_id,
                                                'Active')
            return True

        # Begin to start all the OSDs.
        def __start_osd(osd_id):
            osd = db.get_zone_hostname_storagegroup_by_osd_id(context, osd_id)[0]
            osd_name = osd['osd_name'].split('.')[-1]
            self.start_osd_daemon(context, osd_name)
            # utils.execute("ceph", "osd", "crush", "create-or-move", osd['osd_name'], osd['weight'],
            #     "host=%s_%s_%s" %(osd['service']['host'],osd['storage_group']['name'],osd['zone']['name']) ,
            #     run_as_root=True)
            values = {'state': FLAGS.osd_in_up, 'osd_name': osd['osd_name']}
            self._conductor_rpcapi.osd_state_update_or_create(context,
                                                              values)

        thd_list = []
        for item in osd_states:
            osd_id = item['id']
            thd = utils.MultiThread(__start_osd, osd_id=osd_id)
            thd_list.append(thd)
        utils.start_threads(thd_list)
        # update init node status
        ret = self._conductor_rpcapi.\
                init_node_update_status_by_id(context, node_id,
                                                'Active')
        count = db.init_node_count_by_status(context, 'Stopped')
        if count == 0:
            utils.execute('ceph', 'osd', 'unset', 'noout', run_as_root=True)
        return True

    def track_monitors(self, mon_id):
        """Return the status of monitor in quorum."""
        # ceph --cluster=ceph \
        #      --admin-daemon \
        #      /var/run/ceph/ceph-mon.%id.asok \
        #        mon_status
        out = utils.execute('ceph',
                            '--cluster=ceph',
                            '--admin-daemon',
                            '/var/run/ceph/ceph-mon.%s.asok' % mon_id,
                            'mon_status',
                            run_as_root=True)[0]
        return json.loads(out)

    def create_keyring(self, mon_id):
        """Create keyring file:
            ceph.client.admin.keyring
            bootstrap-osd/keyring
            bootstrap-mds/keyrong
        """
        # Firstly begin to create ceph.client.admin.keyring
        utils.execute('ceph',
                      '--cluster=ceph',
                      '--name=mon.',
                      '--keyring=/var/lib/ceph/mon/mon{mon_id}/keyring'.format(
                          mon_id=mon_id,
                          ),
                      'auth',
                      'get-or-create',
                      'client.admin',
                      'mon', 'allow *',
                      'osd', 'allow *',
                      'mds', 'allow',
                      '-o',
                      '/etc/ceph/keyring.admin',
                      run_as_root=True)

        # Begin to create bootstrap keyrings.
        utils.execute('mkdir',
                      '-p',
                      '/var/lib/ceph/bootstrap-osd',
                      run_as_root=True)

        utils.execute('ceph',
                      '--cluster=ceph',
                      'auth',
                      'get-or-create',
                      'client.bootstrap-osd',
                      'mon',
                      'allow profile bootstrap-osd',
                      '-o',
                      '/var/lib/ceph/bootstrap-osd/ceph.keyring',
                      run_as_root=True)

        # Begin to create bootstrap-mds
        utils.execute('mkdir',
                      '-p',
                      '/var/lib/ceph/bootstrap-mds',
                      run_as_root=True)

        utils.execute('ceph',
                      '--cluster=ceph',
                      'auth',
                      'get-or-create',
                      'client.bootstrap-mds',
                      'mon',
                      'allow profile bootstrap-mds',
                      '-o',
                      '/var/lib/ceph/bootstrap-mds/ceph.keyring',
                      run_as_root=True)

    def stop_cluster(self,context):
        "stop cluster"
        LOG.info('agent/driver.py stop cluster')
        utils.execute('service', 'ceph', '-a', 'stop', run_as_root=True)
        return True


    def start_cluster(self,context):
        LOG.info('agent/driver.py start cluster')
        utils.execute('service', 'ceph', '-a', 'start', run_as_root=True)
        return True


    def stop_server(self, context, node_id):
        """Stop server.
           0. Remove monitor if it is a monitor
           1. Get service_id by node_id
           2. Get all osds for given service_id
           3. Set osd noout
           4. service ceph stop osd.$num
        """
        LOG.info('agent/driver.py stop_server')
        cephconfigparser.CephConfigParser(FLAGS.ceph_conf)
        LOG.info('Step 1. Scan the osds in db.')
        res = self._conductor_rpcapi.init_node_get_by_id(context, node_id)
        service_id = res.get('service_id', None)
        osd_states = self._conductor_rpcapi.\
                osd_state_get_by_service_id(context, service_id)
        if not len(osd_states) > 0:
            LOG.info("There is no osd on node %s" % node_id)
            self._conductor_rpcapi.\
                init_node_update_status_by_id(context, node_id,
                                                'Stopped')
            return True

        LOG.info('Step 2. ceph osd set noout')
        utils.execute('ceph', 'osd', 'set', 'noout', run_as_root=True)
        for item in osd_states:
            osd_name = item['osd_name']
            LOG.info('>> service ceph stop %s' % osd_name)
            # utils.execute('service', 'ceph', 'stop', osd_name,
            #                 run_as_root=True)
            self._operate_ceph_daemon("stop", "osd", id=osd_name.split(".")[1])
            values = {'state': 'In-Down', 'osd_name': osd_name}
            LOG.info('>> update status into db %s' % osd_name)
            self._conductor_rpcapi.\
                    osd_state_update_or_create(context, values)

        # Stop mds service.
        self.remove_mds(context, node_id)
        self._conductor_rpcapi.\
                init_node_update_status_by_id(context, node_id,
                                                'Stopped')
        values = {'mds': 'no'}
        self._conductor_rpcapi.init_node_update(context,
                                                node_id,
                                                values)
        return True

    def ceph_upgrade(self, context, node_id, key_url, pkg_url,restart=True):
        """ceph_upgrade
        """
        LOG.info('agent/driver.py ceph_upgrade')
        err = 'success'
        try:
            out, err = utils.execute('vsm-ceph-upgrade',
                             run_as_root=True)
            LOG.info("exec vsm-ceph-upgrade:%s--%s"%(out,err))
            if restart:
                self.stop_server(context, node_id)
                self.start_server(context, node_id)
            err = 'success'
        except:
            LOG.info("vsm-ceph-upgrade error:%s"%err)
            err = 'error'
        db.init_node_update_status_by_id(context, node_id, 'Ceph Upgrade:%s'%err)
        pre_status = 'available'
        if restart:
            pre_status = 'Active'
        ceph_ver = self.get_ceph_version()
        LOG.info('get version--after ceph upgrade==%s'%ceph_ver)
        db.init_node_update(context,node_id,{'ceph_ver':ceph_ver})
        db.init_node_update_status_by_id(context, node_id, pre_status)
        return ceph_ver

    def get_ceph_health(self, context):
        out, err = utils.execute('ceph',
                                 'health',
                                 run_as_root=True)
        if not 'HEALTH_OK' in out and not 'HEALTH_WARN' in out:
            LOG.info('Failed to start ceph cluster: %s' % out)
            try:
                raise exception.StartCephFaild
            except exception.StartCephFaild, e:
                LOG.error("%s:%s" %(e.code, e.message))
            return True
        return True

    def get_ceph_version(self):
        try:
            out, err = utils.execute('ceph',
                                     '--version',
                                     run_as_root=True)
            out = out.split(' ')[2]
        except:
            out = ''
        return out

    def get_vsm_version(self):
        try:
            out, err = utils.execute('vsm',
                                     '--version',
                                     run_as_root=True)
        except:
            out = '2.0'
        return out

    def find_attr_start_line(self, lines, min_line=4, max_line=9):
        """
        Return line number of the first real attribute and value.
        The first line is 0.  If the 'ATTRIBUTE_NAME' header is not
        found, return the index after max_line.
        """
        for idx, line in enumerate(lines[min_line:max_line]):
            col = line.split()
            if len(col) > 1 and col[1] == 'ATTRIBUTE_NAME':
                return idx + min_line + 1

        LOG.warn('ATTRIBUTE_NAME not found in second column of'
                      ' smartctl output between lines %d and %d.'
                      % (min_line, max_line))

        return max_line + 1

    def get_smart_info(self, context, device):
        attributes, err = utils.execute('smartctl', '-A', device, run_as_root=True)
        attributes = attributes.split('\n')
        start_line = self.find_attr_start_line(attributes)
        smart_info_dict = {'basic':{},'smart':{}}
        if start_line < 10:
            for attr in attributes[start_line:]:
                attribute = attr.split()
                if len(attribute) > 1 and attribute[1] != "Unknown_Attribute":
                    smart_info_dict['smart'][attribute[1]] = attribute[9]


        basic_info, err = utils.execute('smartctl', '-i', device, run_as_root=True)
        basic_info = basic_info.split('\n')
        basic_info_dict = {}
        if len(basic_info)>=5:
            for info in basic_info[4:]:
                info_list = info.split(':')
                if len(info_list) == 2:
                    basic_info_dict[info_list[0]] = info_list[1]
        smart_info_dict['basic']['Drive Family'] = basic_info_dict.get('Device Model') or basic_info_dict.get('Vendor') or ''
        smart_info_dict['basic']['Serial Number'] = basic_info_dict.get('Serial Number') or ''
        smart_info_dict['basic']['Firmware Version'] = basic_info_dict.get('Firmware Version') or ''

        status_info,err = utils.execute('smartctl', '-H', device, run_as_root=True)
        status_info = status_info.split('\n')
        smart_info_dict['basic']['Drive Status'] = ''
        if len(status_info)>4:
            status_list = status_info[4].split(':')
            if len(status_list)== 2:
                smart_info_dict['basic']['Drive Status'] = len(status_list[1]) < 10 and status_list[1] or ''
        LOG.info("get_smart_info_dict:%s"%(smart_info_dict))
        return smart_info_dict

    def get_available_disks(self, context):
        all_disk_info,err = utils.execute('blockdev','--report',run_as_root=True)
        all_disk_info = all_disk_info.split('\n')
        all_disk_name = []
        disk_check = []
        if len(all_disk_info)>1:
            for line in all_disk_info[1:-1]:
                LOG.info('line====%s'%line)
                line_list = line.split(' ')
                line_list.remove('')
                LOG.info('line_list====%s'%line_list)
                if int(line_list[-4]) <= 1024:
                    continue
                if line_list[-1].find('-') != -1:
                    continue
                if line_list[-9] and int(line_list[-9]) == 0:
                    disk_check.append(line_list[-1])
                all_disk_name.append(line_list[-1])
        for disk_check_cell in disk_check:
            for disk in all_disk_name:
                if disk != disk_check_cell and disk.find(disk_check_cell) == 0:
                    all_disk_name.remove(disk_check_cell)
                    break
        mounted_disk_info,err = utils.execute('mount', '-l', run_as_root=True)
        mounted_disk_info = mounted_disk_info.split('\n')
        for mounted_disk in mounted_disk_info:
            mounted_disk_list = mounted_disk.split(' ')
            if mounted_disk_list[0].find('/dev/') != -1:
                if mounted_disk_list[0] in all_disk_name:
                    all_disk_name.remove(mounted_disk_list[0])
        pvs_disk_info,err = utils.execute('pvs', '--rows', run_as_root=True)
        pvs_disk_info = pvs_disk_info.split('\n')
        for line in pvs_disk_info:
            line_list = line.split(' ')
            if line_list[-1].find('/dev/') != -1 and line_list[-1] in all_disk_name:
                all_disk_name.remove(line_list[-1])

        return all_disk_name


    def get_disks_name(self, context,disk_bypath_list):
        disk_name_dict = {}
        for bypath in disk_bypath_list:
            out, err = utils.execute('ls',bypath,'-l',
                         run_as_root=True)
            if len(out.split('../../'))>1:
                disk_name_dict[bypath] = '/dev/%s'%(out.split('../../')[1][:-1])
        return disk_name_dict

    def get_disks_name_by_path_dict(self,disk_name_list):
        disk_name_dict = {}
        by_path_info,err = utils.execute('ls','-al','/dev/disk/by-path',run_as_root=True)
        LOG.info('by_path_info===%s,err===%s'%(by_path_info,err))
        for bypath in by_path_info.split('\n'):
            bypath_list = bypath.split(' -> ../../')
            if len(bypath_list) > 1:
                disk_name_dict['/dev/%s'%(bypath_list[1])] = '/dev/disk/by-path/%s'%(bypath_list[0].split(' ')[-1])
        return disk_name_dict

    def get_disks_name_by_uuid_dict(self,disk_name_list):
        disk_name_dict = {}
        by_uuid_info,err = utils.execute('ls','-al','/dev/disk/by-uuid',run_as_root=True)
        LOG.info('by_uuid_info===%s,err===%s'%(by_uuid_info,err))
        for byuuid in by_uuid_info.split('\n'):
            byuuid_list = byuuid.split(' -> ../../')
            if len(byuuid_list) > 1:
                disk_name_dict['/dev/%s'%(byuuid_list[1])] = '/dev/disk/by-path/%s'%(byuuid_list[0].split(' ')[-1])
        return disk_name_dict

    def run_add_disk_hook(self, context):
        out, err = utils.execute('add_disk',
                                 'll',
                                 run_as_root=True)
        LOG.info("run_add_disk_hook:%s--%s"%(out,err))
        return out

    def get_ceph_admin_keyring(self, context):
        """
        read ceph keyring from CEPH_PATH
        """
        with open(FLAGS.keyring_admin, "r") as fp:
            keyring_str = fp.read()
        return keyring_str

    def save_ceph_admin_keyring(self, context, keyring_str):
        """
        read ceph keyring from CEPH_PATH
        """
        open(FLAGS.keyring_admin, 'w').write(keyring_str)
        return True

    def refresh_osd_number(self, context):
        LOG.info("Start Refresh OSD number ")
        config_dict = cephconfigparser.CephConfigParser(FLAGS.ceph_conf).as_dict()
        osd_num_dict = {}

        for section in config_dict:
            if section.startswith("osd."):
                host = config_dict[section]['host']
                if not host in config_dict:
                    osd_num_dict.setdefault(host,  0)
                osd_num_dict[host] += 1
        LOG.info("Refresh OSD number %s " % osd_num_dict)

        init_nodes = self._conductor_rpcapi.get_server_list(context)
        init_node_dict = {}
        for node in init_nodes:
            init_node_dict.setdefault(node['host'], node)

        for host in osd_num_dict:
            values = {"data_drives_number": osd_num_dict[host]}
            self._conductor_rpcapi.init_node_update(context,
                                                    init_node_dict[host],
                                                    values)
        LOG.info("Refresh OSD number finish")
        return True

    def _remove_osd(self, context, osd_id, host, host_is_running=True):
        def _get_line(osd_id):
            out = utils.execute('ceph',
                                'osd',
                                'dump',
                                '-f',
                                'json-pretty',
                                run_as_root=True)[0]
            status = json.loads(out)
            for x in status['osds']:
                if int(x['osd']) == int(osd_id):
                    return x
            return None

        def _wait_osd_status(osd_id, key, value):
            status = _get_line(osd_id)
            if not status:
                time.sleep(10)
                return

            try_times = 0
            while str(status[key]) != str(value):
                try_times = try_times + 1
                if try_times > 120:
                    break

                status = _get_line(osd_id)
                if not status:
                    time.sleep(10)
                    return

                time.sleep(5)
                if try_times % 10 == 0:
                    LOG.info('Try %s: %s change key = %s to value = %s' % \
                            (try_times, osd_id, key, value))

        config = cephconfigparser.CephConfigParser(FLAGS.ceph_conf)

        # Step 1: out this osd.
        LOG.info('>>> remove ceph osd osd_id %s' % osd_id)
        LOG.info('>>> remove ceph osd step0 out osd %s' % osd_id)
        utils.execute("ceph", "osd", "out", osd_id, run_as_root=True)
        LOG.info('>>> remove ceph osd step0 out osd cmd over')
        _wait_osd_status(osd_id, 'in', 0)

        # Step 2: shutdown the process.
        if host_is_running:
            LOG.info('>>> remove ceph osd kill proc osd %s' % osd_id)
            try:
                self._operate_ceph_daemon("stop", "osd", id=osd_id,
                                          ssh=True, host=host)
            except:
                utils.execute("service", "ceph", "-a", "stop", "osd.%s" % osd_id,
                              run_as_root=True)
        _wait_osd_status(osd_id, 'up', 0)

        # Step 3: Remove it from crushmap.
        LOG.info('>>> remove ceph osd step1 osd_id %s' % osd_id)
        utils.execute("ceph", "osd", "crush", "remove", "osd.%s" % osd_id,
                        run_as_root=True)

        # Step 4: Remove it from auth list.
        LOG.info('>>> remove ceph osd step2 osd_id %s' % osd_id)
        utils.execute("ceph", "auth", "del", "osd.%s" % osd_id,
                        run_as_root=True)

        # Step 5: rm it.
        LOG.info('>>> remove ceph osd step3 osd_id %s' % osd_id)
        utils.execute("ceph", "osd", "rm", osd_id, run_as_root=True)

        # Step 6: Remove it from ceph.conf
        LOG.info('>>> remove ceph osd step4 osd_id %s' % osd_id)
        config.remove_osd(osd_id)
        config.save_conf(FLAGS.ceph_conf)

    def osd_remove(self, context, osd_id, device, osd_host, umount_path):
        LOG.info('osd_remove osd_id = %s' % osd_id)
        self._remove_osd(context, osd_id, osd_host)
        utils.execute("umount",
                      umount_path,
                      check_exit_code=False,
                      run_as_root=True)
        return True

    def ceph_osd_stop(self, context, osd_name, osd_host):
        # utils.execute('service',
        #               'ceph',
        #               '-a',
        #               'stop',
        #               osd_name,
        #               run_as_root=True)
        self._operate_ceph_daemon("stop", "osd", id=osd_name.split(".")[1],
                                  ssh=True, host=osd_host)
        #osd_id = osd_name.split('.')[-1]
        #values = {'state': 'Out-Down', 'osd_name': osd_name}
        #ret = self._conductor_rpcapi.\
        #        osd_state_update_or_create(context, values)

    def ceph_osd_start(self, context, osd_name):
        osd_id = osd_name.split('.')[-1]
        self.start_osd_daemon(context, osd_id)
        #values = {'state': FLAGS.osd_in_up, 'osd_name': osd_name}
        #ret = self._conductor_rpcapi.\
        #        osd_state_update_or_create(context, values)

    def osd_restart(self, context, osd_id):
        LOG.info('osd_restart osd_id = %s' % osd_id)
        osd = db.get_zone_hostname_storagegroup_by_osd_id(context, osd_id)
        osd=osd[0]
        #stop
        utils.execute('ceph', 'osd', 'set', 'noout', run_as_root=True)
        self.ceph_osd_stop(context, osd['osd_name'], osd['service']['host'])
        #start
        utils.execute('ceph', 'osd', 'unset', 'noout', run_as_root=True)
        self.ceph_osd_start(context, osd['osd_name'])
        time.sleep(10)
        # utils.execute("ceph", "osd", "crush", "create-or-move", osd['osd_name'], osd['weight'],
        #   "host=%s_%s_%s" %(osd['service']['host'],osd['storage_group']['name'],osd['zone']['name']) ,
        #  run_as_root=True)
        return True

    def osd_restore(self, context, osd_id):
        LOG.info('osd_restore osd_id = %s' % osd_id)
        osd = db.osd_get(context, osd_id)
        init_node = db.init_node_get_by_service_id(context, osd['service_id'])
        osd_conf_dict = {"host": FLAGS.host,
                        "primary_public_ip": init_node['primary_public_ip'],
                        "secondary_public_ip": init_node['secondary_public_ip'],
                        "cluster_ip": init_node['cluster_ip'],
                        "dev_name": osd['device']['name'],
                        "dev_journal": osd['device']['journal'],
                        "file_system": osd['device']['fs_type']}
        LOG.debug('osd_conf_dict = %s' % osd_conf_dict)
        stdout = utils.execute("ceph",
                               "osd",
                               "create",
                               run_as_root=True)[0]

        osd_inner_id = str(int(stdout))
        osd_name = 'osd.%s' % osd_inner_id

        LOG.info("new osd_name = %s" % osd_name)

        utils.execute("umount",
                      osd['device']['name'],
                      check_exit_code=False,
                      run_as_root=True)

        file_system = 'xfs'
        if osd['device']['fs_type']:
            file_system = osd['device']['fs_type']

        mkfs_option = utils.get_fs_options(file_system)[0]
        utils.execute("mkfs",
                      "-t", file_system,
                      mkfs_option,
                      osd['device']['name'],
                      run_as_root=True)

        #osd_pth = '%sceph-%s' % (FLAGS.osd_data_path, osd_inner_id)
        osd_data_path = self.get_ceph_config(context)['osd']['osd data']
        osd_pth = osd_data_path.replace('$id',osd_inner_id)
        LOG.info('osd restore osd_pth =%s'%osd_pth)
        utils.ensure_tree(osd_pth)
        fs_opt = utils.get_fs_options(file_system)[1]
        utils.execute("mount",
                      "-t", file_system,
                      "-o", fs_opt,
                      osd['device']['name'],
                      osd_pth,
                      run_as_root=True)

        self._clean_dirs(osd_pth)

        self._add_ceph_osd_to_config(context, osd_conf_dict, osd_inner_id)
        utils.execute("ceph-osd",
                      "-i", osd_inner_id,
                      "--mkfs",
                      "--mkkey",
                      run_as_root=True)

        utils.execute("ceph", "auth", "del", "osd.%s" % osd_inner_id,
                        run_as_root=True)
        osd_keyring_pth = self.get_ceph_config(context)['osd']['keyring']
        osd_keyring_pth = osd_keyring_pth.replace('$id',osd_inner_id).replace('$name','osd.%s'%osd_inner_id)
        LOG.info('osd restore keyring path=%s'%osd_keyring_pth)
        #osd_keyring_pth = "/etc/ceph/keyring.osd.%s" % osd_inner_id
        utils.execute("ceph", "auth", "add", "osd.%s" % osd_inner_id,
                      "osd", "allow *", "mon", "allow rwx",
                      "-i", osd_keyring_pth,
                      run_as_root=True)

        storage_group = osd['storage_group']['name']

        #TODO change zone
        if osd['osd_location']:
            weight = "1.0"
            utils.execute("ceph",
                      "osd",
                      "crush",
                      "add",
                      "osd.%s" % osd_inner_id,
                      weight,
                      osd['osd_location'],
                      run_as_root=True)
        else:
            zone = init_node['zone']['name']
            crush_dict = {"root": 'vsm',
                        "storage_group":storage_group,
                        "zone": "_".join([zone, storage_group]),
                        "host": "_".join([FLAGS.host, storage_group, zone]),
                        }
            weight = "1.0"
            utils.execute("ceph",
                          "osd",
                          "crush",
                          "add",
                          "osd.%s" % osd_inner_id,
                          weight,
                          "root=%s" % crush_dict['root'],
                          "storage_group=%s" % crush_dict['storage_group'],
                          "zone=%s" % crush_dict['zone'],
                          "host=%s" % crush_dict['host'],
                          run_as_root=True)

        #step1
        self.start_osd_daemon(context, osd_inner_id)
        #step2
        utils.execute('ceph', 'osd', 'in', osd_name, run_as_root=True)
        time.sleep(10)
        # utils.execute("ceph", "osd", "crush", "create-or-move", "osd.%s" % osd_inner_id, weight,
        #   "host=%s" % crush_dict['host'],
        #  run_as_root=True)
        #update db
        value = {}
        value['id'] = osd_id
        value['osd_name'] = osd_name
        value['operation_status'] = FLAGS.vsm_status_present
        value['state'] = FLAGS.osd_in_up
        db.osd_state_update(context, osd_id, value)
        return True

    def set_pool_pg_pgp_num(self, context, pool, pg_num, pgp_num):
        self.set_pool_pg_num(context, pool, pg_num)
        #need to wait for the last set pg_num
        time.sleep(120)
        self.set_pool_pgp_num(context, pool, pgp_num)
        
    def set_pool_pg_num(self, context, pool, pg_num):
        args= ['ceph', 'osd', 'pool', 'set', pool, 'pg_num', pg_num]
        utils.execute(*args, run_as_root=True)

    def set_pool_pgp_num(self, context, pool, pgp_num):
        args= ['ceph', 'osd', 'pool', 'set', pool, 'pgp_num', pgp_num]
        utils.execute(*args, run_as_root=True)

    def get_osds_status(self):
        args = ['ceph', 'osd', 'dump', '-f', 'json']
        #args = ['hostname', '-I']
        #(out, _err) = utils.execute(*args)
        (out, _err) = utils.execute(*args, run_as_root=True)
        if out != "":
            #LOG.info("osd_status:%s", out)
            return out
        else:
            return None

    def get_osds_details(self):
        args = ['ceph', 'osd', 'dump']
        osd_dump = self._run_cmd_to_json(args)
        if osd_dump:
            return osd_dump['osds']
        else:
            return None

    def get_osds_metadata(self):
        args = ['ceph', 'report']
        report = self._run_cmd_to_json(args)
        if report:
            return report['osd_metadata']
        else:
            return None

    def get_ceph_health_list(self):
        args = ['ceph', 'health']
        out, _err = utils.execute(*args, run_as_root=True)
        try:
            k = out.find(" ")
            status = out[:k]
            health_list =[i.strip() for i in out[k:].split(";")]
            return [status] + health_list
        except:
            return ["GET CEPH STATUS ERROR"]

    def make_cmd(self, args):
        h_list = list()
        t_list = ['-f', 'json-pretty']
        if isinstance(args, list):
            h_list.extend(args)
            h_list.extend(t_list)
        else:
            h_list.append(args)
            h_list.append(t_list)

        return h_list

    def _run_cmd_to_json(self, args, pretty=True):
        if pretty:
            cmd = self.make_cmd(args)
        else:
            cmd = args
        LOG.debug('command is %s' % cmd)
        (out, err) = utils.execute(*cmd, run_as_root=True)
        json_data = None
        if out:
            json_data = json.loads(out)
        return json_data

    def get_osds_total_num(self):
        args = ['ceph', 'osd', 'ls']
        osd_list = self._run_cmd_to_json(args)
        return len(osd_list)
 
    def get_crushmap_nodes(self):
        args = ['ceph', 'osd', 'tree']
        node_dict = self._run_cmd_to_json(args)
        node_list = []
        if node_dict:
            node_list = node_dict.get('nodes')
        return node_list

    def get_osds_tree(self):
        return_list = list()
        node_list = self.get_crushmap_nodes()
        if node_list:
            for node in node_list:
                name = node.get('name')
                id = node.get('id')
                if name and name.startswith('osd.'):
                    #LOG.debug('node %s ' % node)
                    for node_2 in node_list:
                        if node_2.get('children') and id in node_2.get('children'):
                            osd_location = '%s=%s'%(node_2.get('type'),node_2.get('name'))
                            node['osd_location'] = osd_location
                            break
                    return_list.append(node)
        #LOG.debug('osd list: %s' % return_list)
        return return_list

    def get_osd_capacity(self):
        args = ['ceph', 'pg', 'dump', 'osds']
        osd_dict = self._run_cmd_to_json(args)
        #LOG.debug('osd list: %s' % osd_dict)
        return osd_dict

    def get_pool_status(self):
        args = ['ceph', 'osd', 'dump']
        dump_list = self._run_cmd_to_json(args)
        if dump_list:
            return dump_list.get('pools')
        return None

    def get_pool_usage(self):
        args = ['ceph', 'pg', 'dump', 'pools']
        return self._run_cmd_to_json(args)

    def get_pool_stats(self):
        args = ['ceph', 'osd', 'pool', 'stats']
        return self._run_cmd_to_json(args)

    def get_osd_lspools(self):
        args = ['ceph', 'osd', 'lspools']
        pool_list = self._run_cmd_to_json(args)
        return pool_list

    def get_rbd_lsimages(self, pool):
        #args = ['rbd', 'ls', '-l', pool, \
        #       '--format', 'json', '--pretty-format']
        args = ['rbd_ls', pool] 
        rbd_image_list = self._run_cmd_to_json(args, pretty=False)
        return rbd_image_list

    def get_rbd_image_info(self, image, pool):
        args = ['rbd', '--image', \
                 image,\
                 '-p', pool, \
                 '--pretty-format',\
                 '--format', 'json', \
                 'info']
        rbd_image_dict = self._run_cmd_to_json(args, pretty=False)
        return rbd_image_dict
 
    def get_rbd_status(self):
        pool_list = self.get_osd_lspools()
        if pool_list:
            rbd_list = []
            for pool in pool_list:
                rbd_image_list = self.get_rbd_lsimages(pool['poolname'])
                if rbd_image_list:
                    for rbd_image in rbd_image_list:
                        rbd_dict = {}
                        image_dict = self.get_rbd_image_info(\
                                     rbd_image['image'], \
                                     pool['poolname'])
                        if image_dict:
                            rbd_dict['pool'] = pool['poolname']
                            rbd_dict['image'] = rbd_image['image']
                            rbd_dict['size'] = rbd_image['size']
                            rbd_dict['format'] = rbd_image['format']
                            rbd_dict['objects'] = image_dict['objects']
                            rbd_dict['order'] = image_dict['order']
                            rbd_list.append(rbd_dict)
            return rbd_list
        else:
            return None

    def get_mds_dump(self):
        args = ['ceph', 'mds', 'dump']
        mds_dict = self._run_cmd_to_json(args)
        return mds_dict

    def get_mds_status(self):
        mds_dict = self.get_mds_dump()
        if mds_dict:
            mds_list = []
            for key in mds_dict['info'].keys():
                dict = {}
                item = mds_dict['info'][key]
                dict['gid'] = item['gid']
                dict['name'] = item['name']
                dict['state'] = item['state']
                dict['address'] = item['addr']
                mds_list.append(dict)
            return mds_list
        else:
            return

    def get_pg_dump(self):
        args = ['ceph', 'pg', 'dump', 'pgs_brief']
        result = self._run_cmd_to_json(args)
        return result

    def get_pg_status(self):
        val_list = self.get_pg_dump()
        if val_list:
            pg_list = []
            for item in val_list:
                dict = {}
                dict['pgid'] = item['pgid']
                dict['state'] = item['state']
                dict['up'] = ','.join(str(v) for v in item['up'])
                dict['acting'] = ','.join(str(v) for v in item['acting'])
                pg_list.append(dict)
            return pg_list
        else:
            return

    def get_mon_health(self):
        args = ['ceph', 'health']
        return self._run_cmd_to_json(args)

    def get_ceph_status(self):
        args = ['ceph', 'status']
        return self._run_cmd_to_json(args)

    def get_crush_rule_dump_by_name(self, name):
        args = ['ceph', 'osd', 'crush', 'rule', 'dump', name]
        return self._run_cmd_to_json(args)

    def get_summary(self, sum_type, sum_dict=None):
        if sum_type in [FLAGS.summary_type_pg, FLAGS.summary_type_osd,
                        FLAGS.summary_type_mds, FLAGS.summary_type_mon,
                        FLAGS.summary_type_cluster, FLAGS.summary_type_vsm]:
            if not sum_dict:
                sum_dict = self.get_ceph_status()

            if sum_dict:
                if sum_type == FLAGS.summary_type_pg:
                    return self._pg_summary(sum_dict)
                elif sum_type == FLAGS.summary_type_osd:
                    return self._osd_summary(sum_dict)
                elif sum_type == FLAGS.summary_type_mds:
                    return self._mds_summary(sum_dict)
                elif sum_type == FLAGS.summary_type_mon:
                    return self._mon_summary(sum_dict)
                elif sum_type == FLAGS.summary_type_cluster:
                    return self._cluster_summary(sum_dict)
                elif sum_type == FLAGS.summary_type_vsm:
                    return self._vsm_summary(sum_dict)

    def _osd_summary(self, sum_dict):
        if sum_dict:
            osdmap = sum_dict.get('osdmap')
            return json.dumps(osdmap)
        return None

    def _pg_summary(self, sum_dict):
        if sum_dict:
            pgmap = sum_dict.get('pgmap')
            return json.dumps(pgmap)
        return None

    def _mds_summary(self, sum_dict):
        if sum_dict:
            mdsmap = sum_dict.get('mdsmap')
            mds_dict = self.get_mds_dump()
            if mds_dict:
                mdsmap['failed'] = len(mds_dict['failed'])
                mdsmap['stopped'] = len(mds_dict['stopped'])
                mdsmap['data_pools'] = mds_dict['data_pools']
                mdsmap['metadata_pool'] = mds_dict['metadata_pool']
            else:
                mdsmap['failed'] = -1
                mdsmap['stopped'] = -1
                mdsmap['data_pools'] = []
                mdsmap['metadata_pool'] = []
            return json.dumps(mdsmap)
        return None

    def _mon_summary(self, sum_dict):
        if sum_dict:
            quorum_leader_name = self.get_quorum_status().get('quorum_leader_name')
<<<<<<< HEAD
            mon_data = {
                'monmap_epoch': sum_dict.get('monmap').get('epoch'),
                'monitors': len(len(sum_dict.get('monmap').get('mons'))),
                'election_epoch': sum_dict.get('election_epoch'),
                'quorum': json.dumps(' '.join(sum_dict.get('quorum'))).strip('"'),
=======
            # monitors = sum_dict.get('monmap').get('mons')
            # ranks = []
            # quorum_leader_rank = 0
            # for mon in monitors:
            #     ranks.append(mon.get('rank'))
            #     if mon.get('name') == quorum_leader_name :
            #         quorum_leader_rank = mon.get('rank')

            mon_data = {
                'monmap_epoch': sum_dict.get('monmap').get('epoch'),
                # 'monitors': len(sum_dict.get('monmap').get('mons')),
                'monitors': len(sum_dict.get('quorum_names')),
                'election_epoch': sum_dict.get('election_epoch'),
                'quorum': json.dumps(' '.join(sum_dict.get('quorum_names'))).strip('"'),
                # 'quorum': json.dumps(' '.join(ranks)).strip('"'),
>>>>>>> ad2adf38
                'overall_status': json.dumps(sum_dict.get('health').get('overall_status')).strip('"'),
                'quorum_leader_name':quorum_leader_name,
            }
            return json.dumps(mon_data)

    def get_quorum_status(self):
        args = ['ceph', 'quorum_status']
        out = self._run_cmd_to_json(args)
        return out

    def _cluster_summary(self, sum_dict):
        if sum_dict:
            cluster_data = {
                'cluster': sum_dict.get('fsid'),
                'status': sum_dict.get('health').get('summary'),
                'detail': sum_dict.get('health').get('detail'),
                'health_list': sum_dict.get("health_list")
            }
            return json.dumps(cluster_data)

    def _vsm_summary(self, sum_dict):
        #TODO: run cmd uptime | cut -d ' ' -f2
        try:
            uptime = open("/proc/uptime", "r").read().strip().split(" ")[0]
        except:
            uptime = ""
        ceph_version = self.get_ceph_version()
        return json.dumps({
            'uptime': uptime,
            'ceph_version': ceph_version,
            'vsm_version':" ",
        })

    def ceph_status(self):
        is_active = True
        try:
            self.get_ceph_status()
        except exception.ProcessExecutionError as e:
            LOG.debug('exit_code: %s, stderr: %s' % (e.exit_code, e.stderr))
            if e.exit_code == 1 and e.stderr.find('TimeoutError') != -1:
                is_active = False
        return json.dumps({
            'is_ceph_active': is_active
        })

    def add_cache_tier(self, context, body):
        storage_pool_name = db.pool_get(context, body.get("storage_pool_id")).get('name')
        cache_pool_name = db.pool_get(context, body.get("cache_pool_id")).get('name')
        cache_mode = body.get("cache_mode")
        LOG.info("add cache tier start")
        LOG.info("storage pool %s cache pool %s " % (storage_pool_name, cache_pool_name))

        if body.get("force_nonempty"):
            utils.execute("ceph", "osd", "tier", "add", storage_pool_name, \
                      cache_pool_name, "--force-nonempty",  run_as_root=True)
        else:
            utils.execute("ceph", "osd", "tier", "add", storage_pool_name, \
                          cache_pool_name, run_as_root=True)
        utils.execute("ceph", "osd", "tier", "cache-mode", cache_pool_name, \
                      cache_mode, run_as_root=True)
        if cache_mode == "writeback":
            utils.execute("ceph", "osd", "tier", "set-overlay", storage_pool_name, \
                          cache_pool_name, run_as_root=True)

        db.pool_update(context, body.get("storage_pool_id"), {"cache_tier_status": "Storage pool for:%s" % cache_pool_name})
        db.pool_update(context, body.get("cache_pool_id"), {
            "cache_tier_status": "Cache pool for:%s" % storage_pool_name,
            "cache_mode": cache_mode})

        options = body.get("options")
        self._configure_cache_tier(cache_pool_name, options)
        LOG.info("add cache tier end")

        return True

    def _configure_cache_tier(self, cache_pool_name, options):
        utils.execute("ceph", "osd", "pool", "set", cache_pool_name, "hit_set_type", options["hit_set_type"], run_as_root=True)
        utils.execute("ceph", "osd", "pool", "set", cache_pool_name, "hit_set_count", options["hit_set_count"], run_as_root=True)
        utils.execute("ceph", "osd", "pool", "set", cache_pool_name, "hit_set_period", options["hit_set_period_s"], run_as_root=True)
        utils.execute("ceph", "osd", "pool", "set", cache_pool_name, "target_max_bytes", int(options["target_max_mem_mb"]) * 1000000, run_as_root=True)
        utils.execute("ceph", "osd", "pool", "set", cache_pool_name, "cache_target_dirty_ratio", options["target_dirty_ratio"], run_as_root=True)
        utils.execute("ceph", "osd", "pool", "set", cache_pool_name, "cache_target_full_ratio", options["target_full_ratio"], run_as_root=True)
        utils.execute("ceph", "osd", "pool", "set", cache_pool_name, "target_max_objects", options["target_max_objects"], run_as_root=True)
        utils.execute("ceph", "osd", "pool", "set", cache_pool_name, "cache_min_flush_age", options["target_min_flush_age_m"], run_as_root=True)
        utils.execute("ceph", "osd", "pool", "set", cache_pool_name, "cache_min_evict_age", options["target_min_evict_age_m"], run_as_root=True)

    def remove_cache_tier(self, context, body):
        LOG.info("Remove Cache Tier")
        LOG.info(body)
        cache_pool = db.pool_get(context, body.get("cache_pool_id"))
        cache_pool_name = cache_pool.get("name")
        storage_pool_name = cache_pool.get("cache_tier_status").split(":")[1].strip()
        LOG.info(cache_pool['name'])
        LOG.info(cache_pool['cache_mode'])
        cache_mode = cache_pool.get("cache_mode")
        LOG.info(cache_mode)
        if cache_mode == "writeback":
            utils.execute("ceph", "osd", "tier", "cache-mode", cache_pool_name, \
                          "forward", run_as_root=True)
            utils.execute("rados", "-p", cache_pool_name, "cache-flush-evict-all", \
                          run_as_root=True)
            utils.execute("ceph", "osd", "tier", "remove-overlay", storage_pool_name, \
                          run_as_root=True)
        else:
            utils.execute("ceph", "osd", "tier", "cache-mode", cache_pool_name, \
                          "none", run_as_root=True)
        utils.execute("ceph", "osd", "tier", "remove", storage_pool_name, \
                      cache_pool_name, run_as_root=True)
        db.pool_update(context, cache_pool.pool_id, {"cache_tier_status": None})
        # TODO cluster id
        if body.has_key('cluster_id') and body['cluster_id']:
            cluster_id = body['cluster_id']
        else:
            cluster_id = db.cluster_get_all(context)[0]['id']
        db.pool_update_by_name(context, storage_pool_name, cluster_id, {"cache_tier_status": None})
        return True


class DbDriver(object):
    """Executes commands relating to TestDBs."""
    def __init__(self, execute=utils.execute, *args, **kwargs):
        pass

    def init_host(self, host):
        pass

    def update_recipe_info(self, context):
        LOG.info("DEBUG in update_recipe_info() in DbDriver()")
        res = db.recipe_get_all(context)
        recipe_id_list = []
        for x in res:
            recipe_id_list.append(int(x.recipe_id))
   
        str0 = os.popen("ssh root@10.239.82.125 \'ceph osd lspools\' ").read()
        str = str0[0:-2]
        LOG.info('DEBUG str from mon %s' % str)
        items = str.split(',')
        ##
        items.remove('5 -help')
        LOG.info("DEBUG items %s" % items)
        ## 
        pool_name_list = []
        attr_names = ['size', 'min_size', 'crash_replay_interval', 'pg_num',
                     'pgp_num', 'crush_ruleset',]
 
        for item in items:
            x = item.split()
            pool_name_list.append(x[1])
            pool_name = x[1]
            pool_id = int(x[0])
            values = {}
            values['recipe_name'] = pool_name
            for attr_name in attr_names:
                val = os.popen("ssh root@10.239.82.125 \'ceph osd pool\
                                get %s %s\'" % (pool_name, attr_name)).read()
                LOG.info("DEBUG val from cmon %s" % val)
                _list = val.split(':')
                values[attr_name] = int(_list[1])
            if pool_id in recipe_id_list:
                LOG.info('DEBUG update pool: %s recipe values %s' % (pool_name, values))
                db.recipe_update(context, pool_id, values)
            else:
                values['recipe_id'] = pool_id
                LOG.info('DEBUG create pool: %s recipe values %s' % (pool_name, values))
                db.recipe_create(context, values)

    def update_pool_info(self, context):
        LOG.info("DEBUG in update_pool_info() in DbDriver()")
        attr_names = ['size', 'min_size', 'crash_replay_interval', 'pg_num',
                     'pgp_num', 'crush_ruleset',]
        res = db.pool_get_all(context)
        pool_list = []
        for x in res:
            pool_list.append(int(x.pool_id))
            LOG.info('x.id = %s' % x.pool_id)

        #str0 = "0 data,1 metadata,2 rbd,3 testpool_after_periodic"
        str0 = os.popen("ssh root@10.239.82.125 \'ceph osd lspools\' ").read()
        str = str0[0:-2]
        items = str.split(',')
        LOG.info("DEBUG items %s pool_list %s" % (items, pool_list))
        for i in items:
            x = i.split()
            values = {}
            pool_id = int(x[0])
            LOG.info('DEBUG x[0] %s' % pool_id)
            pool_name = x[1]
            for attr_name in attr_names:
                val = os.popen("ssh root@10.239.82.125 \'ceph osd pool\
                                get %s %s\'" % (pool_name, attr_name)).read()
                LOG.info("DEBUG val from cmon %s" % val)
                _list = val.split(':')
                values[attr_name] = int(_list[1])

            if pool_id in pool_list:
                #pool_id = x[0]
                values['name'] = x[1]
                db.pool_update(context, pool_id, values)
            else:
                values['pool_id'] = pool_id
                values['name'] = x[1]
                values['recipe_id'] = pool_id
                values['status'] = 'running'
                db.pool_create(context, values)

        return res

class CreateCrushMapDriver(object):
    """Create crushmap file"""
    def __init__(self, execute=utils.execute, *args, **kwargs):
        self.conductor_api = conductor.API()
        self.conductor_rpcapi = conductor_rpcapi.ConductorAPI()
        self.osd_num = 0
        self._crushmap_path = "/var/run/vsm/crushmap"
        fd = open(self._crushmap_path, 'w')
        fd.write("")
        fd.close()

    def _write_to_crushmap(self, string):
        fd = open(self._crushmap_path, 'a')
        fd.write(string)
        fd.close()

    def add_new_zone(self, context, zone_name):
        res = self.conductor_api.storage_group_get_all(context)
        storage_groups = []
        for i in res:
            storage_groups.append(i["name"])
        storage_groups = list(set(storage_groups))

        for storage_group in storage_groups:
            zone = zone_name + "_" + storage_group
            utils.execute("ceph", "osd", "crush", "add-bucket", zone, "zone",'--keyring',FLAGS.keyring_admin,
                            run_as_root=True)
            utils.execute("ceph", "osd", "crush", "move", zone,
                          "storage_group=%s" % storage_group,'--keyring',FLAGS.keyring_admin,
                          run_as_root=True)

        values = {'name': zone_name,
                  'deleted': 0}
        self.conductor_rpcapi.create_zone(context, values)
        return True

    def add_rule(self, name, type):
        utils.execute("ceph", "osd", "crush", "rule", "create-simple", \
                        name, name, type,'--keyring',FLAGS.keyring_admin,)
        
    def add_storage_group(self, storage_group, root, types=None):
        if types is None:
            utils.execute("ceph", "osd", "crush", "add-bucket", storage_group, \
                            "storage_group", '--keyring',FLAGS.keyring_admin,run_as_root=True)
            utils.execute("ceph", "osd", "crush", "move", storage_group,\
                            "root=%s" % root,'--keyring',FLAGS.keyring_admin, run_as_root=True)
        else:
            utils.execute("ceph", "osd", "crush", "add-bucket", storage_group, \
                            "%s"%types[3]['name'], '--keyring',FLAGS.keyring_admin,run_as_root=True)
            utils.execute("ceph", "osd", "crush", "move", storage_group,\
                            "%s=%s" %(types[-1]['name'],root),'--keyring',FLAGS.keyring_admin, run_as_root=True)

    def add_zone(self, zone, storage_group,types=None):
        if types is None:
            utils.execute("ceph", "osd", "crush", "add-bucket", zone, \
                            "zone", run_as_root=True)
            utils.execute("ceph", "osd", "crush", "move", zone, \
                            "storage_group=%s" % storage_group, run_as_root=True)
        else:
            utils.execute("ceph", "osd", "crush", "add-bucket", zone, \
                            "%s"%types[2]['name'], run_as_root=True)
            utils.execute("ceph", "osd", "crush", "move", zone, \
                            "%s=%s" %(types[3]['name'],storage_group), run_as_root=True)
    def add_host(self, host_name, zone,types=None):
        if types is None:
            utils.execute("ceph", "osd", "crush", "add-bucket", host_name, "host",'--keyring',FLAGS.keyring_admin,
                            run_as_root=True)
            utils.execute("ceph", "osd", "crush", "move", host_name,
                            "zone=%s" % zone,'--keyring',FLAGS.keyring_admin,
                            run_as_root=True)
        else:
            utils.execute("ceph", "osd", "crush", "add-bucket", host_name, "%s"%types[1]['name'],'--keyring',FLAGS.keyring_admin,
                            run_as_root=True)
            utils.execute("ceph", "osd", "crush", "move", host_name,
                            "%s=%s" %(types[2]['name'],zone),'--keyring',FLAGS.keyring_admin,
                            run_as_root=True)

    def remove_host(self, host_name):
        utils.execute("ceph", "osd", "crush", "remove", host_name,'--keyring',FLAGS.keyring_admin,
                        run_as_root=True)

    def create_crushmap(self, context, server_list):
        LOG.info("DEBUG Begin to create crushmap file in %s" % self._crushmap_path)
        LOG.info("DEBUG in create_crushmap body is %s" % server_list)
        service_id = []
        for i in server_list:
            if i["is_storage"]:
                service_id.append(i["id"])
        #service id is init node id
        LOG.info("init node id list %s" % service_id)

        osd_num = 0
        for id in service_id:
            res = self.conductor_api.osd_state_count_by_init_node_id(context, id)
            osd_num = osd_num + int(res)
        init_node = db.init_node_get(context, service_id[0])
        zone_tag = True
        zone_cnt = len(db.zone_get_all(context))
        if init_node['zone']['name'] == FLAGS.default_zone or zone_cnt <= 1:
            zone_tag = False 
        self._gen_crushmap_optimal()
        self._gen_device_osd(osd_num)
        self._gen_bucket_type()
        self._gen_bucket(context, service_id)
        self._generate_rule(context, zone_tag)
        LOG.info('Create crushmap over')
        return True

    def set_crushmap(self, context):
        LOG.info("DEBUG Begin to set crushmap")
        utils.execute('crushtool', '-c', self._crushmap_path, '-o',
                        self._crushmap_path+"_compiled", run_as_root=True)
        utils.execute('ceph', 'osd', 'setcrushmap', '-i',
                        self._crushmap_path+"_compiled", run_as_root=True)

        #the following is zone version to solve "active_remaped" etc.Don't delete it! 
        #utils.execute('crushtool', '-c', '/tmp/crushmap', 
        #                '--enable-unsafe-tunables',
        #                '--set-choose-local-tries','0',
        #                '--set-choose-local-fallback-tries', '0',
        #                '--set-choose-total-tries', '50', '-o',
        #                '/tmp/compiled_crushmap', run_as_root=True)
        #utils.execute('ceph', 'osd', 'setcrushmap', '-i',
        #                '/tmp/compiled_crushmap', run_as_root=True)
        # TODO return success here.
        return True

    def _gen_crushmap_optimal(self):
        optimal = "# begin crush map\n" \
                  "tunable choose_local_tries 0\n" \
                  "tunable choose_local_fallback_tries 0\n" \
                  "tunable choose_total_tries 50\n" \
                  "tunable chooseleaf_descend_once 1\n" \
                  "tunable chooseleaf_vary_r 1\n"
        self._write_to_crushmap(optimal)

    def _gen_device_osd(self, osd_num):
        self._write_to_crushmap("\n# devices\n")
        for i in range(0, osd_num):
            string = "device " + str(i) + " osd." + str(i) + "\n"
            self._write_to_crushmap(string)

    def _gen_bucket_type(self):
        string = "\n#types\ntype 0 osd\ntype 1 host\ntype 2 zone\
                  \ntype 3 storage_group\ntype 4 root\n\n"
        self._write_to_crushmap(string)

    def _gen_bucket(self, context, service_id):
        res = self.conductor_api.storage_group_get_all(context)
        storage_groups = []
        for i in res:
            storage_groups.append(i["name"])
        storage_groups = list(set(storage_groups))

        LOG.info("storage_groups is: %s " % storage_groups)
        res = self.conductor_api.zone_get_all(context)
        zones = []
        for i in res:
            zones.append(i["name"])

        hosts = []
        for id in service_id:
            res = self.conductor_api.init_node_get_by_id(context, id)
            hosts.append(res["host"])

        node_info = []
        LOG.info("DEB-YOU %s " % service_id)
        for id in service_id:
            res = self.conductor_api.\
                  ceph_node_info(context, id)
            for j in res:
                node_info.append(j)
        LOG.info("AGENT node info %s" % node_info)

        num = 0
        host_bucket, num = self._get_host_dic(node_info, storage_groups,\
                                             zones, service_id, num, context)
        self._write_host_bucket(host_bucket)
        zone_bucket, num = self._get_zone_dic(node_info, host_bucket,\
                                         zones, storage_groups, num)
        self._write_zone_bucket(zone_bucket)
        storage_group_bucket, num = self._get_storage_group_bucket(storage_groups,\
                                                             zone_bucket, num)
        self._write_storage_group_bucket(storage_group_bucket)
        root_bucket, num = self._get_root_bucket(storage_group_bucket, num)
        self._write_root_bucket(root_bucket)

    def _get_host_dic(self, node_info, storage_groups, zones, service_id, num, context):
        host = []
        LOG.info("service id %s " % service_id)
        for id in service_id:
            res = self.conductor_api.init_node_get_by_id(context, id)
            host_name = res["host"]
            id2 = res["zone_id"]
            res = self.conductor_api.zone_get_by_id(context, id2)
            zone = res["name"]
            for storage_group in storage_groups:
                dic = {}
                dic["name"] = host_name + "_" + storage_group + "_" + zone
                dic["zone"] = zone
                dic["storage_group"] = storage_group
                dic["id"] = num - 1
                num = num -1
                items = []
                weight = 0
                for node in node_info:
                    if node["host"] == host_name and node["storage_group_name"] == storage_group:
                        items.append(node["osd_state_name"])
                        weight = weight + 1
                dic["weight"] = (weight != 0 and weight or FLAGS.default_weight)
                dic["item"] = items
                host.append(dic)
        return host, num

    def _get_zone_dic(self, node_info, hosts, zones, storage_groups, num):
        zone_bucket = []
        for zone in zones:
            for storage_group in storage_groups:
                dic = {}
                dic["name"] = zone + "_" + storage_group
                dic["storage_group"] = storage_group
                items = []
                weight = 0
                for host in hosts:
                    if host["zone"] == zone and host["storage_group"] == storage_group:
                        item = {}
                        item["weight"] = host["weight"]
                        item["host_name"] = host["name"]
                        items.append(item)
                        weight = weight + float(host["weight"])
                dic["weight"] = (weight != 0 and weight or FLAGS.default_weight)
                dic["item"] = items
                num = num - 1
                dic["id"] = num
                zone_bucket.append(dic)
        return zone_bucket, num

    def _get_storage_group_bucket(self, storage_groups, zones, num):
        storage_group_bucket = []
        for storage_group in storage_groups:
            dic = {}
            dic["name"] = storage_group
            items = []
            weight = 0
            for zone in zones:
                if zone["storage_group"] == storage_group:
                    item = {}
                    item["weight"] = zone["weight"]
                    item["zone_name"] = zone["name"]
                    items.append(item)
                    weight = weight + float(zone["weight"])
            dic["weight"] = (weight != 0 and weight or FLAGS.default_weight)
            dic["item"] = items
            num = num - 1
            dic["id"] = num
            storage_group_bucket.append(dic)
        return storage_group_bucket, num

    def _get_root_bucket(self, storage_groups, num):
        root_bucket = []
        dic = {}
        dic["name"] = "vsm"
        items = []
        for storage_group in storage_groups:
            if storage_group["weight"] != 0:
                item = {}
                item["weight"] = storage_group["weight"]
                item["storage_group_name"] = storage_group["name"]
                items.append(item)
        dic["item"] = items
        num = num - 1
        dic["id"] = num
        root_bucket.append(dic)
        return root_bucket, num

    def _write_host_bucket(self, hosts):
        for host in hosts:
            self._write_to_crushmap("host " + host["name"] + " {\n")
            self._write_to_crushmap("    id " + str(host["id"]) + "\n")
            self._write_to_crushmap("    alg straw\n    hash 0\n")
            for item in host["item"]:
                self._write_to_crushmap("    item " + item + " weight 1.00\n")
            self._write_to_crushmap("}\n\n")

    def _write_zone_bucket(self, zones):
        for zone in zones:
            self._write_to_crushmap("zone " + zone["name"] + " {\n")
            self._write_to_crushmap("    id " + str(zone["id"]) + "\n")
            self._write_to_crushmap("    alg straw\n    hash 0\n")
            for item in zone["item"]:
                self._write_to_crushmap("    item " + item["host_name"] + \
                                " weight " + str(item["weight"]) + "\n")
            self._write_to_crushmap("}\n\n")

    def _write_storage_group_bucket(self, storage_groups):
        for storage_group in storage_groups:
            self._write_to_crushmap("storage_group " + storage_group["name"] + " {\n")
            self._write_to_crushmap("    id " + str(storage_group["id"]) + "\n")
            self._write_to_crushmap("    alg straw\n    hash 0\n")
            for item in storage_group["item"]:
                self._write_to_crushmap("    item " + item["zone_name"] + \
                                " weight " + str(item["weight"]) + "\n")
            self._write_to_crushmap("}\n\n")

    def _write_root_bucket(self, roots):
        for root in roots:
            self._write_to_crushmap("root " + root["name"] + " {\n")
            self._write_to_crushmap("    id " + str(root["id"]) + "\n")
            self._write_to_crushmap("    alg straw\n    hash 0\n")
            for item in root["item"]:
                self._write_to_crushmap("    item " + item["storage_group_name"] + \
                                " weight " + str(item["weight"]) + "\n")
            self._write_to_crushmap("}\n\n")

    def _key_for_sort(self, dic):
        return dic['rule_id']

    def _generate_rule(self, context, zone_tag):
        storage_groups = self.conductor_api.storage_group_get_all(context)
        if storage_groups is None:
            LOG.info("Error in getting storage_groups")
            try:
                raise exception.GetNoneError
            except exception.GetNoneError, e:
                LOG.error("%s:%s" %(e.code, e.message))
            return False
        LOG.info("DEBUG in generate rule begin")
        LOG.info("DEBUG storage_groups from conductor %s " % storage_groups)
        sorted_storage_groups = sorted(storage_groups, key=self._key_for_sort)
        LOG.info("DEBUG storage_groups after sorted %s" % sorted_storage_groups)
        sting_common = """    type replicated
    min_size 0
    max_size 10
"""
        if zone_tag:
            string_choose = """    step chooseleaf firstn 0 type zone
    step emit
}
"""
        else:
            string_choose = """    step chooseleaf firstn 0 type host
    step emit
}
"""
        for storage_group in sorted_storage_groups:
            storage_group_name = storage_group["name"]
            rule_id = storage_group["rule_id"]
            string = ""
            string = string + "\nrule " + storage_group_name + " {\n"
            string = string + "    ruleset " + str(rule_id) + "\n"
            string = string + sting_common
            string = string + "    step take " + storage_group_name + "\n"
            string = string + string_choose
            self._write_to_crushmap(string)

            #if storage_group_name.find("value_") == -1:
            #    string = ""
            #    string = string + "\nrule " + storage_group_name + " {\n"
            #    string = string + "    ruleset " + str(rule_id) + "\n"
            #    string = string + sting_common
            #    string = string + "    step take " + storage_group_name + "\n"
            #    string = string + string_choose
            #    self._write_to_crushmap(string)
            #else:
            #    string = ""
            #    string = string + "\nrule " + storage_group_name + " {\n"
            #    string = string + "    ruleset " + str(rule_id) + "\n"
            #    string = string + "    type replicated\n    min_size 0\n"
            #    string = string + "    max_size 10\n"
            #    string = string + "    step take " + storage_group_name + "\n"

            #    if zone_tag:
            #        string = string + "    step chooseleaf firstn 1 type zone\n"
            #    else:
            #        string = string + "    step chooseleaf firstn 1 type host\n"
            #    string = string + "    step emit\n"
            #    string = string + "    step take " + \
            #            storage_group_name.replace('value_', '') + "\n"

            #    if zone_tag:
            #        string = string + "    step chooseleaf firstn -1 type zone\n"
            #    else:
            #        string = string + "    step chooseleaf firstn -1 type host\n"
            #    string = string + "    step emit\n}\n" 
            #    self._write_to_crushmap(string)
        return True


    def _gen_rule(self):
        string = """\n# rules
rule capacity {
    ruleset 0
    type replicated
    min_size 0
    max_size 10
    step take capacity
    step chooseleaf firstn 0 type host
    step emit
}

rule performance {
    ruleset 1
    type replicated
    min_size 0
    max_size 10
    step take performance
    step chooseleaf firstn 0 type host
    step emit
}

rule high_performance {
    ruleset 2
    type replicated
    min_size 0
    max_size 10
    step take high_performance
    step chooseleaf firstn 0 type host
    step emit
}

rule value_capacity {
    ruleset 3
    type replicated
    min_size 0
    max_size 10
    step take value_capacity
    step chooseleaf firstn 1 type host
    step emit
    step take capacity
    step chooseleaf firstn -1 type host
    step emit
}

rule value_performance {
    ruleset 4
    type replicated
    min_size 0
    max_size 10
    step take value_performance
    step chooseleaf firstn 1 type host
    step emit
    step take performance
    step chooseleaf firstn -1 type host
    step emit
}

# end crush map
"""
        self._write_to_crushmap(string)


class DiamondDriver(object):
    """Create diamond file"""
    def __init__(self, execute=utils.execute, *args, **kwargs):
        self._diamond_config_path = "/etc/diamond/collectors/"
    def change_collector_conf(self,collector,values):
        '''
        :param collector:
        :param values: {'enabled':True,
                        'interval':15
        }
        :return:
        '''
        # try:
        #     out, err = utils.execute('kill_diamond',
        #                              'll',
        #                              run_as_root=True)
        # except:
        #     LOG.info("kill_diamond error:%s--%s"%(out,err))
        config_file = '%s%s.conf'%(self._diamond_config_path,collector)
        keys = values.keys()
        content = []
        for key in keys:
            content.append('%s=%s'%(key,values[key]))

        out, err = utils.execute('rm','-rf', config_file, run_as_root=True)
        out, err = utils.execute('cp','/etc/vsm/vsm.conf', config_file, run_as_root=True)
        for line in content:
            out, err = utils.execute('sed','-i','1i\%s'%line, config_file, run_as_root=True)
        out, err = utils.execute('sed','-i','%s,$d'%(len(content)+1), config_file, run_as_root=True)
        out, err = utils.execute('service', 'diamond', 'restart', run_as_root=True)
        return out

class ManagerCrushMapDriver(object):
    """Create crushmap file"""
    def __init__(self, execute=utils.execute, *args, **kwargs):
        self.conductor_api = conductor.API()
        self.conductor_rpcapi = conductor_rpcapi.ConductorAPI()
        self._crushmap_path = "/var/run/vsm/mg_crushmap"


    def _write_to_crushmap(self, string):
        utils.execute('chown', '-R', 'vsm:vsm', self._crushmap_path+'_decompiled',
            run_as_root=True)
        fd = open(self._crushmap_path+'_decompiled', 'a')
        fd.write(string)
        fd.close()

    def get_crushmap(self):
        LOG.info("DEBUG Begin to get crushmap")
        utils.execute('ceph', 'osd', 'getcrushmap', '-o',
                self._crushmap_path,'--keyring',FLAGS.keyring_admin, run_as_root=True)
        utils.execute('crushtool', '-d', self._crushmap_path, '-o',
                        self._crushmap_path+'_decompiled', run_as_root=True)
        return True

    def set_crushmap(self):
        LOG.info("DEBUG Begin to set crushmap")
        utils.execute('crushtool', '-c', self._crushmap_path+'_decompiled', '-o',
                        self._crushmap_path, run_as_root=True)
        utils.execute('ceph', 'osd', 'setcrushmap', '-i',
                        self._crushmap_path, run_as_root=True)
        return True


    def _generate_one_rule(self,rule_info):
        '''
        rule_info:{'rule_name':'test-rule',
        'rule_id':None,
        'type':'replicated',
        'min_size':0,
        'max_size':10,
        'takes':[{'take_id':-12,
                'choose_leaf_type':'host',
                'choose_num':2,
                },
                ]

        }
        :return:{'rule_id':3}
        '''

        crushmap = get_crushmap_json_format()
        rule_id = rule_info.get('rule_id',None)
        if rule_id is None:
            rule_ids =[rule['rule_id'] for rule in crushmap._rules]
            rule_ids.sort()
            rule_id = rule_ids[-1]+1
        types = crushmap._types
        types.sort(key=operator.itemgetter('type_id'))
        choose_leaf_type_default = types[1]['name']
        rule_type = rule_info.get('type','replicated')
        min_size = rule_info.get('min_size',0)
        max_size = rule_info.get('max_size',10)
        rule_name = rule_info.get('rule_name')
        takes = rule_info.get('takes')
        sting_common = """    type %s
    min_size %s
    max_size %s
"""%(rule_type,str(min_size),str(max_size))
        string = ""
        string = string + "\nrule " + rule_name + " {\n"
        string = string + "    ruleset " + str(rule_id) + "\n"
        string = string + sting_common
        for take in takes:
            take_name = crushmap.get_bucket_by_id(int(take.get('take_id')))['name']
            take_choose_leaf_type = take.get('choose_leaf_type',choose_leaf_type_default)
            take_choose_num = take.get('choose_num',1)
            string_choose = """    step chooseleaf firstn %s type %s
    step emit
"""%(str(take_choose_num),take_choose_leaf_type)
            string = string + "    step take " + take_name + "\n" + string_choose
        string = string +"    }\n"
        LOG.info('---string-----%s---'%string)
        self.get_crushmap()
        self._write_to_crushmap(string)
        self.set_crushmap()
        return {'rule_id':rule_id}

    def _modify_takes_of_rule(self,rule_info):
        '''
        rule_info:{'rule_name':'test-rule',
        'rule_id':None,
        'type':'replicated',
        'min_size':0,
        'max_size':10,
        'takes':[{'take_id':-12,
                'choose_leaf_type':'host',
                'choose_num':2,
                },
                ]

        }
        :return:{'rule_id':3}
        '''

        crushmap = get_crushmap_json_format()
        rule_name = rule_info.get('rule_name')
        if crushmap.get_rules_by_name(name = rule_name ) is  None:
            return self._generate_one_rule(rule_info)

        types = crushmap._types
        types.sort(key=operator.itemgetter('type_id'))
        choose_leaf_type_default = types[1]['name']
        # rule_type = rule_info.get('type','')
        # min_size = rule_info.get('min_size')
        # max_size = rule_info.get('max_size')

        takes = rule_info.get('takes')

        self.get_crushmap()
        fd = open(self._crushmap_path+'_decompiled', 'r')
        rule_start_line = None
        rule_end_line = None
        insert_take_line = None
        line_number = -1
        lines = fd.readlines()
        fd.close()
        new_lines = []
        LOG.info('rulename=====%s'%rule_name)
        for line in lines:
            line_number += 1
            LOG.info('old lines=====%s----type=%s'%(line,type(line)))
            if 'rule %s {'%rule_name in line:
                rule_start_line = line_number
            if rule_start_line is not None:
                if rule_end_line is None and '}' in line:
                    rule_end_line = line_number
            if rule_start_line is not None and rule_end_line is None:
                if 'ruleset ' in line:
                    rule_id = line[0:-1].split(' ')[-1]
                if 'step take' in line and insert_take_line is None:
                    insert_take_line = line_number
                    #LOG.info('pass--11-%s'%line)
                    continue
                if 'step take' in line and insert_take_line is not None:
                    #LOG.info('pass--22-%s'%line)
                    continue
                if 'step chooseleaf' in line and insert_take_line is not None:
                    #LOG.info('pass--22-%s'%line)
                    continue
                if 'step emit' in line and insert_take_line is not None:
                    #LOG.info('pass--22-%s'%line)
                    continue
            new_lines.append(line)
        if insert_take_line is not None:
            for take in takes:
                take_name = crushmap.get_bucket_by_id(int(take.get('take_id')))['name']
                take_choose_leaf_type = take.get('choose_leaf_type',choose_leaf_type_default)
                take_choose_num = take.get('choose_num',1)
                string = "    step take " + take_name + "\n"
                new_lines.insert(insert_take_line,string)
                string_choose = """    step chooseleaf firstn %s type %s\n"""%(str(take_choose_num),take_choose_leaf_type)
                new_lines.insert(insert_take_line+1,string_choose)
                new_lines.insert(insert_take_line+2,"    step emit\n")
                insert_take_line +=3
        utils.execute('chown', '-R', 'vsm:vsm', self._crushmap_path,
            run_as_root=True)
        fd = open(self._crushmap_path, 'w')
        LOG.info('new lines=====%s'%new_lines)
        fd.writelines(new_lines)
        fd.close()
        self.set_crushmap()
        return {'rule_id':rule_id}

    def add_bucket_to_crushmap(self,bucket_name,bucket_type,parent_bucket_type,parent_bucket_name):
        utils.execute("ceph", "osd", "crush", "add-bucket", bucket_name, bucket_type,'--keyring',FLAGS.keyring_admin,
                run_as_root=True)
        utils.execute("ceph", "osd", "crush", "move", bucket_name,
              "%s=%s" % (parent_bucket_type,parent_bucket_name),'--keyring',FLAGS.keyring_admin,
              run_as_root=True)

#     def _generate_one_rule(self,rule_name,take_id_list,rule_id=None,choose_leaf_type=None,choose_num=None,type='replicated',min_size=0,max_size=10):
#         crushmap = get_crushmap_json_format()
#         if rule_id is None:
#             rule_ids =[rule['rule_id'] for rule in crushmap._rules]
#             rule_ids.sort()
#             rule_id = rule_ids[-1]+1
#         if choose_leaf_type is None:
#             types = crushmap._types
#             types.sort(key=operator.itemgetter('type_id'))
#             choose_leaf_type = types[1]['name']
#         sting_common = """    type %s
#     min_size %s
#     max_size %s
# """%(type,str(min_size),str(max_size))
#         string_choose = """    step chooseleaf firstn 1 type %s
#     step emit
# """%choose_leaf_type
#         string = ""
#         string = string + "\nrule " + rule_name + " {\n"
#         string = string + "    ruleset " + str(rule_id) + "\n"
#         string = string + sting_common
#         for take in take_id_list:
#             take_name = crushmap.get_bucket_by_id(int(take))['name']
#             string = string + "    step take " + take_name + "\n" + string_choose
#         string = string +"    }\n"
#         self.get_crushmap()
#         self._write_to_crushmap(string)
#         self.set_crushmap()
#         return {'rule_id':rule_id}
#
#     def _modify_takes_of_rule(self,rule_name,take_id_list,choose_leaf_type=None,choose_num_list=None):
#         crushmap = get_crushmap_json_format()
#         if choose_leaf_type is None:
#             types = crushmap._types
#             types.sort(key=operator.itemgetter('type_id'))
#             choose_leaf_type = types[1]['name']
#         string_choose = """    step chooseleaf firstn 1 type %s
#     step emit
# }
# """%choose_leaf_type
#         self.get_crushmap()
#         fd = open(self._crushmap_path, 'r')
#         rule_start_line = None
#         rule_end_line = None
#         insert_take_line = None
#         line_number = -1
#         lines = fd.readlines()
#         fd.close()
#         new_lines = []
#         # LOG.info('rulename=====%s'%rule_name)
#         # LOG.info('take_id_list=====%s'%take_id_list)
#         # LOG.info('old lines=====%s'%lines)
#         for line in lines:
#             line_number += 1
#             if 'rule %s {'%rule_name in line:
#                 rule_start_line = line_number
#             if rule_start_line is not None:
#                 if rule_end_line is None and '}' in line:
#                     rule_end_line = line_number
#             if rule_start_line is not None and rule_end_line is None:
#                 if 'ruleset ' in line:
#                     rule_id = line[0:-1].split(' ')[-1]
#                 if 'step take' in line and insert_take_line is None:
#                     insert_take_line = line_number
#                     #LOG.info('pass--11-%s'%line)
#                     continue
#                 if 'step take' in line and insert_take_line is not None:
#                     #LOG.info('pass--22-%s'%line)
#                     continue
#                 if 'step chooseleaf' in line and insert_take_line is not None:
#                     #LOG.info('pass--22-%s'%line)
#                     continue
#                 if 'step emit' in line and insert_take_line is not None:
#                     #LOG.info('pass--22-%s'%line)
#                     continue
#             new_lines.append(line)
#         if insert_take_line is not None:
#             for take in take_id_list:
#                 take_name = crushmap.get_bucket_by_id(int(take))['name']
#                 string = "    step take " + take_name + "\n"
#                 new_lines.insert(insert_take_line,string)
#                 string_choose = """    step chooseleaf firstn 1 type %s\n"""%choose_leaf_type
#                 new_lines.insert(insert_take_line+1,string_choose)
#                 new_lines.insert(insert_take_line+2,"    step emit\n")
#                 insert_take_line +=3
#         fd = open(self._crushmap_path, 'w')
#         LOG.info('new lines=====%s'%new_lines)
#         fd.writelines(new_lines)
#         fd.close()
#         self.set_crushmap()
#         return {'rule_id':rule_id}
#
#



def get_crushmap_json_format(keyring=None):
    '''
    :return:
    '''
    if keyring:
        json_crushmap,err = utils.execute('ceph', 'osd', 'crush', 'dump','--keyring',keyring, run_as_root=True)
    else:
        json_crushmap,err = utils.execute('ceph', 'osd', 'crush', 'dump', run_as_root=True)
    crushmap = CrushMap(json_context=json_crushmap)
    return crushmap





<|MERGE_RESOLUTION|>--- conflicted
+++ resolved
@@ -2435,29 +2435,11 @@
     def _mon_summary(self, sum_dict):
         if sum_dict:
             quorum_leader_name = self.get_quorum_status().get('quorum_leader_name')
-<<<<<<< HEAD
             mon_data = {
                 'monmap_epoch': sum_dict.get('monmap').get('epoch'),
                 'monitors': len(len(sum_dict.get('monmap').get('mons'))),
                 'election_epoch': sum_dict.get('election_epoch'),
                 'quorum': json.dumps(' '.join(sum_dict.get('quorum'))).strip('"'),
-=======
-            # monitors = sum_dict.get('monmap').get('mons')
-            # ranks = []
-            # quorum_leader_rank = 0
-            # for mon in monitors:
-            #     ranks.append(mon.get('rank'))
-            #     if mon.get('name') == quorum_leader_name :
-            #         quorum_leader_rank = mon.get('rank')
-
-            mon_data = {
-                'monmap_epoch': sum_dict.get('monmap').get('epoch'),
-                # 'monitors': len(sum_dict.get('monmap').get('mons')),
-                'monitors': len(sum_dict.get('quorum_names')),
-                'election_epoch': sum_dict.get('election_epoch'),
-                'quorum': json.dumps(' '.join(sum_dict.get('quorum_names'))).strip('"'),
-                # 'quorum': json.dumps(' '.join(ranks)).strip('"'),
->>>>>>> ad2adf38
                 'overall_status': json.dumps(sum_dict.get('health').get('overall_status')).strip('"'),
                 'quorum_leader_name':quorum_leader_name,
             }
