# vim: tabstop=4 shiftwidth=4 softtabstop=4

# Copyright 2014 Intel
# All Rights Reserved.
#
#    Licensed under the Apache License, Version 2.0 (the "License"); you may
#    not use this file except in compliance with the License. You may obtain
#    a copy of the License at
#
#         http://www.apache.org/licenses/LICENSE-2.0
#
#    Unless required by applicable law or agreed to in writing, software
#    distributed under the License is distributed on an "AS IS" BASIS, WITHOUT
#    WARRANTIES OR CONDITIONS OF ANY KIND, either express or implied. See the
#    License for the specific language governing permissions and limitations
#    under the License.

# pylint: disable=W0621

"""
Agent Service
"""
import random
import re
import os
import json
import time
from vsm import db
from vsm import context
from vsm import flags
from vsm import manager
from vsm import utils
from vsm import exception
from decorator import decorator
from vsm.openstack.common import log as logging
from vsm.openstack.common import timeutils
from vsm.conductor import rpcapi as conductor_rpcapi
from vsm.agent import driver
from vsm.agent import cephconfigparser
from vsm.manifest.parser import ManifestParser
from vsm.manifest import sys_info
from vsm.openstack.common.periodic_task import periodic_task
from vsm.openstack.common.rpc import common as rpc_exc
from vsm.agent import rpcapi as agent_rpc
from vsm import context
CTXT = context.get_admin_context()

LOG = logging.getLogger(__name__)
FLAGS = flags.FLAGS

#@decorator
#def require_active_host(func, *args, **kwargs):
#    init_node = db.init_node_get_by_host(args[0], FLAGS.host)
#    if init_node['status'] == "Active":
#        return func(*args, **kwargs)

def _get_interval_time(key):
    LOG.debug('get interval_time %s' % key)
    setting = db.vsm_settings_get_by_name(CTXT, key)
    if setting:
        LOG.debug('interval_time for %s : %s' % (key, setting.get('value')))
        return abs(int(setting.get('value', 30)))
    else:
        return 30

class AgentManager(manager.Manager):
    """Chooses a host to create storages."""

    RPC_API_VERSION = '1.2'

    def __init__(self, service_name=None, *args, **kwargs):
        #if not scheduler_driver:
        #    scheduler_driver = FLAGS.scheduler_driver
        #self.driver = importutils.import_object(scheduler_driver)
        super(AgentManager, self).__init__(*args, **kwargs)
        self._context = context.get_admin_context()
        self._driver = driver.DbDriver()
        self.ceph_driver = driver.CephDriver()
        self.crushmap_driver = driver.CreateCrushMapDriver()
        self._smp = ManifestParser()
        self._node_info = self._smp.format_to_json()
        #TODO (jiyou)
        # if conductor all is shutdown.
        # self._conductor_rpcapi = self.db
        self._conductor_rpcapi = conductor_rpcapi.ConductorAPI()
        self._agent_rpcapi = agent_rpc.AgentAPI()
        self._init_node_number = 0
        self._init_node_id = 0
        self._service_id = 0
        self._lan_list = []
        self.host = FLAGS.host
        self._is_update_ssh = False
        self._cluster_id = None
        self._is_init_ceph = False
        self._drive_num_count = 0

    def test_service(self, context):
        return {'status': 'ok'}

    def _get_cluster_ref(self):
        controller_ip = self._node_info['controller_ip']
        # Find cluster_ref below.
        # Set network info in dict.
        # TODO need to add cluster_get_by_controller_ip() in DB.
        # TODO need to add raw_ip in cluster table.
        right_ref = None
        cluster_list = db.cluster_get_all(self._context)
        for cluster_ref in cluster_list:
            if right_ref:
                break

            lan_list_1 = [cluster_ref['primary_public_network'],
<<<<<<< HEAD
                       cluster_ref['secondary_public_network'],
                       cluster_ref['cluster_network']]
            lan_list = cluster_ref['primary_public_network'].split(',') + \
                        cluster_ref['secondary_public_network'].split(',') + \
                        cluster_ref['cluster_network'].split(',')
=======
                        cluster_ref['secondary_public_network'],
                        cluster_ref['cluster_network']]
            lan_list = cluster_ref['primary_public_network'].split(',') + \
                        cluster_ref['secondary_public_network'].split(',') + \
                        cluster_ref['cluster_network'].split(',')

>>>>>>> 603cc101
            LOG.info('Get vlan list = %s' % lan_list)

            for lan in lan_list:
                if utils.is_in_lan(controller_ip, lan):
                    right_ref = cluster_ref
                    self._lan_list = lan_list_1
                    break

        if not right_ref:
            LOG.info('Can not find the right cluster ref.')
        return right_ref

    def _set_net_add_seq(self, ip_dict):
        """Set the network info."""

        name_list = ['primary_public_ip',
                     'secondary_public_ip',
                     'cluster_ip']

        for pos,lan in enumerate(self._lan_list):
            lan_list = lan.split(",")
            ip_list = []
            for ip in self._node_info['ip'].split(','):
                for lan_single in lan_list:
                    if utils.is_in_lan(ip, lan_single):
                        ip_list.append(ip)
                if ip_list:
                    ip_dict[name_list[pos]] = ','.join(ip_list)
<<<<<<< HEAD
                        #break
=======
>>>>>>> 603cc101

        LOG.info('ip_dict = %s', ip_dict)

        return ip_dict

    def _write_info_into_devices(self):
        """Write info into devices."""
        device_dict = {}
        device_dict['service_id'] = self._service_id
        device_dict['state'] = 'MISSING'
        device_dict['fs_type'] = 'xfs'
        device_dict['total_capacity_kb'] = 0
        self._drive_num_count = 0
        # Get zone_id
        zone_id = 0
        zone_ref = db.zone_get_by_name(self._context, self._node_info['zone'])
        if zone_ref:
            zone_id = zone_ref['id']
        else:
            LOG.error("Can't find the zone in DB!")
            raise

        for storage_class in self._node_info["storage_class"]:
            device_type = storage_class['name']
            storage_group_ref = db.storage_group_get_by_storage_class(self._context,
                                                                      device_type)
            if storage_group_ref:
                for disk in storage_class['disk']:
                    device_dict['journal'] = disk['journal']
                    device_dict['name'] = disk['osd']
                    device_dict['device_type'] = device_type
                    device_dict['mount_point'] = disk['osd']
                    device_dict['path'] = disk['osd']
                    self._drive_num_count += 1 
                    try:
                        device_ref = db.\
                            device_get_by_name_and_journal_and_service_id(\
                                    self._context,
                                    device_dict['name'],
                                    device_dict['journal'],
                                    device_dict['service_id'])
                        if not device_ref:
                            device_dict['used_capacity_kb'] = 0
                            device_dict['avail_capacity_kb'] = 0
                            dev = db.device_create(self._context, device_dict)
                            LOG.info("storage_group_ref=%s=="%(dir(storage_group_ref)))
                            osd_states_dict = {
                                'osd_name':'osd.%s.%s'%(FLAGS.vsm_status_uninitialized, dev.id),
                                'device_id': dev.id,
                                'storage_group_id': storage_group_ref.id,
                                'service_id':self._service_id,
                                'cluster_id':self._cluster_id,
                                'state':FLAGS.vsm_status_uninitialized,
                                'operation_status':FLAGS.vsm_status_uninitialized,
                                'weight':'0',
                                'public_ip':'',
                                'cluster_ip':'',
                                'zone_id':zone_id,

                            }
                            db.osd_state_create(self._context, osd_states_dict)
                    except exception.UpdateDBError, e:
                        LOG.error('%s:%s' % (e.code, e.message))
            else:
                LOG.warn('The device type %s is not supported by this cluster.' % device_type)

    def _check_ip_address(self, values):
        """Check the ip address info, if failed, change it to be unavailble."""

        ip = values.get('primary_public_ip', None)
        if not ip:
            return False
        for ip_single in ip.split(','):
            if len(ip_single.split('.')) != 4:
                return False

        ip = values.get('secondary_public_ip', None)
        if not ip:
            return False
        for ip_single in ip.split(','):
            if len(ip_single.split('.')) != 4:
                return False

        ip = values.get('cluster_ip', None)
        if not ip:
            return False
        for ip_single in ip.split(','):
            if len(ip_single.split('.')) != 4:
                return False
        return True

    def _restore_node_status(self, init_node):
        if init_node:
            node_id = init_node.get('id', None)
            status = init_node.get('status', None)
            pre_status = init_node.get('pre_status', None)
            if status == 'unavailable':
                # restore the server status.
                if pre_status == 'Active':
                    try:
                        # check if ceph daemons are up.
                        (stdout, stderr) = utils.execute('service', 'ceph', 'status', run_as_root=True)
                    except exception.ProcessExecutionError:
                        LOG.warn('The ceph daemon was not restored: %s' % stderr)
                elif pre_status == 'Stopped':
                    # Stop the ceph daemon if they are up. Restore the status to 'Stopped'
                    LOG.debug('Stop ceph daemon on host %s' % node_id)
                    utils.execute('service', 'ceph', 'stop', run_as_root=True)

                if pre_status in ('Active', 'Stopped', 'available'):
                    return True
            elif status == 'Stopped':
                # in case the status did not change when the server's up.
                # Stop the ceph daemon if they are up.
                LOG.debug('Stop ceph daemon on host %s' % node_id)
                utils.execute('service', 'ceph', 'stop', run_as_root=True)
        return False

    def insert_node_info_into_db(self):
        """Insert info into db."""
        # Get service id for init_node foreign key.
        if not self._service_id:
            service_ref = db.\
               service_get_by_host_and_topic(self._context,
                                             self.host,
                                             FLAGS.agent_topic)
            self._service_id = service_ref['id']

        # Get cluster_id
        cluster_ref = self._get_cluster_ref()
        cluster_id = cluster_ref['id']
        self._cluster_id = cluster_id

        self._write_info_into_devices()


        cluster_id_file = os.path.join(FLAGS.state_path, 'cluster_id')
        utils.write_file_as_root(cluster_id_file, self._cluster_id, 'w')
        # Get zone_id
        zone_ref = db.zone_get_by_name(self._context,
                                       self._node_info['zone'])
        if zone_ref:
            zone_id = zone_ref['id']
        else:
            LOG.error("Can't find the zone in DB!")
            raise

        values = {}
        values['service_id'] = self._service_id
        values['raw_ip'] = self._node_info['ip']
        self._set_net_add_seq(values)
        values['data_drives_number'] = self._drive_num_count

        ip_ready = self._check_ip_address(values)
        if ip_ready:
            values['status'] = 'available'
        else:
            values['status'] = 'Need More IP'
        values['mds'] = 'no'
        values['zone_id'] = zone_id
        values['type'] = self._node_info['role']
        values['host'] = self.host
        values['id_rsa_pub'] = self._node_info["id_rsa_pub"]
        values['raw_ip'] = self._node_info['ip']
        values['deleted'] = False
        #TODO cluster_id may be deleted.
        values['cluster_id'] = cluster_id
        values['weight'] = '1.0'
        init_node_ref = db.init_node_get_by_host(self._context,
                                                 self.host)

        # NOTE if status changed in DB. Do not update info.
        # If you update info of init_node,
        # It may cause error.
        if not init_node_ref:
            LOG.info(' create init_node ref = %s' %\
                json.dumps(values, sort_keys=True, indent=4))
            db.init_node_create(self._context, values)
        else:
            # Update the ip address information.
            values = {}
            values['id_rsa_pub'] = self._node_info["id_rsa_pub"]
            values['raw_ip'] = self._node_info['ip']
            self._set_net_add_seq(values)
            values['service_id'] = self._service_id
            values['data_drives_number'] = self._drive_num_count
            values['type'] = self._node_info['role']
            values['deleted'] = False
            if self._restore_node_status(init_node_ref):
                LOG.debug('Restore server %s status.' % init_node_ref['host'])
                values['status'] = init_node_ref['pre_status']
                if init_node_ref['status'].strip() != 'unavailable':
                    values['pre_status'] = init_node_ref['status']
            db.init_node_update(self._context, init_node_ref['id'], values)

        self._set_ssh_chanel()

        # TODO we just try to sync ceph.conf from db.
        try:
            self.update_ceph_conf(self._context)
        except:
            pass

    def update_ssh_keys(self, context):
        """When find new servers, insert new server's key."""
        if self._is_init_ceph:
            return

        self._is_update_ssh = True
        #TODO just insert new server's ssh key.
        try:
            self._set_ssh_chanel()
        except:
            LOG.info('Get error in update_ssh_keys')
        finally:
            self._is_update_ssh = False
    def get_smart_info(self, context):
        """When find new servers, insert new server's key."""
        return self.ceph_driver.get_smart_info(context)

    def _set_ssh_chanel(self):
        # Get self id from init_node table.
        init_node_id = self._conductor_rpcapi.init_node_get_by_host(
                            self._context,
                            self.host)['id']

        self._init_node_id = init_node_id

        # Get all the init nodes in the same cluster.
        node_list = self._conductor_rpcapi.init_node_get_cluster_nodes(
                            self._context,
                            init_node_id)

        self._init_node_number = len(node_list)

        # Write all the txt into ~/.ssh/authorized_keys
        fpath = FLAGS.ssh_authorized_keys

        content = utils.read_file_as_root(fpath)
        for node in node_list:
            key = node['id_rsa_pub']
            if content.find(key) != -1:
                continue
            key = key + "\n"
            utils.write_file_as_root(fpath, key)

        try:
            sys_info.wait_disk_ready(fpath)
        except exception.PathNotExist, e:
            LOG.error("Can't find authorized_keys!")
            LOG.error('%s:%s' %(e.code, e.message))

        utils.execute('chmod', '0700', fpath, run_as_root=True)

        etc_hosts = utils.read_file_as_root(FLAGS.etc_hosts)

        for node in node_list:
            hname = node['host']
            pri_ip = node['primary_public_ip']
            sed_ip = node['secondary_public_ip']
            thr_ip = node['cluster_ip']
<<<<<<< HEAD
            #ip_list = [pri_ip, sed_ip, thr_ip]
=======
>>>>>>> 603cc101
            ip_list = pri_ip.split(',')+sed_ip.split(',')+thr_ip.split(',')
            ip_list = [x for x in ip_list if x]
            LOG.info('host = %s ip = %s' % (hname, ip_list))

            find_error = False
            if etc_hosts.find(hname) == -1:
                find_error = True
                LOG.error('Can not find hname = %s in /etc/hosts' % hname)

            for ip in ip_list:
                if etc_hosts.find(ip) == -1:
                    find_error = True
                    LOG.error('Can not find ip = %s in /etc/hosts file' % ip)

            if find_error:
                LOG.error('Check /etc/hosts file failed.')
                utils.execute('service',
                              'vsm-agent',
                              'stop',
                              run_as_root=True)
                raise

    def init_host(self):
        #TODO Do not call ssh_key_here here.
        #TODO init_host is before the service_create_in_db()
        LOG.info('init_host in manager DEBUG')
        try:
            self.update_ceph_conf(self._context)
        except:
            LOG.info('Can not load ceph.conf now.')
        def _update_ceph_period():
            for i in range(1):
                try:
                    self.update_ceph_status(self._context)
                    time.sleep(10)
                except:
                    continue
        thd = utils.MultiThread(_update_ceph_period)
        thd.start()
        return 'test'

    def update_ceph_conf(self, context):
        LOG.info('agent/manager.py update ceph.conf from db.')
        cephconfigparser.CephConfigParser(FLAGS.ceph_conf)
        LOG.info('agent/manager.py update ceph.conf from db. OVER')

    def get_ceph_admin_keyring(self, context):
        return self.ceph_driver.get_ceph_admin_keyring(context)

    def save_ceph_admin_keyring(self, context, keyring_str):
        return self.ceph_driver.save_ceph_admin_keyring(context,
                                                        keyring_str)

    def update_pool_info(self, context, body=None):
        LOG.info('DEBUG in update_pool_info of agent manager.py')
        res = self._driver.update_pool_info(context)
        return res

    def update_recipe_info(self, context, body=None):
        LOG.info('DEBUG in update_recipe_info of agent manager.py')
        res = self._driver.update_recipe_info(context)
        return res

    def create_storage_pool(self, context, body=None):
        res = self.ceph_driver.create_storage_pool(context, body)
        return res

    def present_storage_pools(self, context, body=None):
        vsmapp_id = body['vsmapp_id']
        values = {'attach_status': 'success'}
        try:
            LOG.info(' PRESENT POOL BEGIN!')
            out, err = self.ceph_driver.present_storage_pools(context, body)
            LOG.info(' PRESENT POOL OVER!')
            pool_infos = body['pool_infos']
            for pinfo in pool_infos:
                sp_usage_ref = db.get_sp_usage_by_poolid_vsmappid(context, pinfo['id'], vsmapp_id)
                db.storage_pool_usage_update(context, sp_usage_ref['id'], values)

            LOG.info(' PRESENT POOL LOG = %s' % out)
            LOG.info(' PRESENT POOL ERR = %s' % err)
            return values
        except:
            LOG.info(' PRESENT POOL FAILED')
            values = {'attach_status': 'failed'}
            pool_infos = body['pool_infos']
            for pinfo in pool_infos:
                sp_usage_ref = db.get_sp_usage_by_poolid_vsmappid(context, pinfo['id'], vsmapp_id)
                db.storage_pool_usage_update(context, sp_usage_ref['id'], values)
            return values

    def _get_info_dict(self, context):
        """Get info dict from DB."""
        LOG.info('Get info_dict from DB.clusters')
        init_node_ref = self._conductor_rpcapi.\
                init_node_get_by_host(context, self.host)
        cluster_id = init_node_ref['cluster_id']

        info_dict = self._conductor_rpcapi.\
                cluster_info_dict_get_by_id(context, cluster_id)
        LOG.info(' info_dict = %s' % info_dict)
        return info_dict

    def update_keyring_admin_from_db(self, context):
        """Update /etc/ceph/keyring.admin file from DB."""
        LOG.info('update_keyring_admin_from_db()')
        try_times = 1
        info_dict = self._get_info_dict(context)
        while not info_dict:
            info_dict = self._get_info_dict(context)
            try_times = try_times + 1
            time.sleep(1)
            if try_times > 4:
                break

        keyring_admin = info_dict.get('keyring_admin', None)
        if keyring_admin:
            LOG.info(' get keyring from DB.')
            utils.write_file_as_root(FLAGS.keyring_admin, keyring_admin, "w")
            return True
        else:
            LOG.info('Can not get keyring, seend info not in DB.')
            return False

    def upload_keyring_admin_into_db(self, context):
        """upload keyring.admin cotent into DB.clusters table."""
        #NOTE we do not upload keyring in init_nodes table.
        #Because when one node wants to update it's keyring file.
        # 1. It does not know from which node to fetch the content.
        # 2. If there are multiple keyring file in init node.
        #    which one is the rignt one?
        utils.execute('chown', '-R', 'vsm:vsm', '/etc/ceph/',
                        run_as_root=True)
        if os.path.exists(FLAGS.keyring_admin):
            keyring_admin = open(FLAGS.keyring_admin, 'r').read()
        else:
            LOG.info('Can not find keyring in this host')
            try:
                raise exception.PathNotExist
            except exception.PathNotExist, e:
                LOG.error("%s: %s" %(e.code, e.message))
            return

        init_node_ref = self._conductor_rpcapi.\
             init_node_get_by_host(context, self.host)
        cluster_id = init_node_ref['cluster_id']
        values = {}
        values['info_dict'] = {'keyring_admin': keyring_admin}
        self._conductor_rpcapi.cluster_update(context,
                cluster_id, values)

    def mkcephfs(self, context):
        self._is_init_ceph = True
        try_times = 0
        while self._is_update_ssh:
            time.sleep(1)
            try_times = try_times + 1
            LOG.info('Wait for update ssh keys.')
            if try_times > 60:
                break

        status = self.ceph_driver.mkcephfs()
        LOG.info('Begin to update keyring admin into DB.')
        self.upload_keyring_admin_into_db(context)
        LOG.info('End to update keyring admin into DB.')
        self._is_init_ceph = False
        return status

    def update_all_status(self, context):
        def _try_pass(func):
            try:
                func(context)
            except:
                pass
        _try_pass(self.update_summary)
        _try_pass(self.update_pool_status)
        _try_pass(self.update_osds_status)
        _try_pass(self.update_osds_weight)
        _try_pass(self.update_device_capacity)
        _try_pass(self.update_rbd_status)
        _try_pass(self.update_pool_stats)
        _try_pass(self.update_mds_status)
        _try_pass(self.update_pg_and_pgp)
        _try_pass(self.update_pg_status)
        _try_pass(self.update_pool_usage)
        _try_pass(self.update_mon_health)
        _try_pass(self.update_server_status)
        _try_pass(self.update_ceph_status)

    def add_osd(self, context, host_id):
        return self.ceph_driver.add_osd(context, host_id)

    def add_monitor(self, context, host_id, mon_id):
        res = self.ceph_driver.add_monitor(context, host_id, mon_id)
        time.sleep(15)
        LOG.info("update mon health begin")
        self.update_mon_health(context)
        LOG.info("update mon health end")
        return res

    def remove_mds(self, context, host_id):
        return self.ceph_driver.remove_mds(context, host_id)

    def remove_osd(self, context, host_id):
        return self.ceph_driver.remove_osd(context, host_id)

    def cluster_id(self, context):
        return self._cluster_id

    def remove_monitor(self, context, host_id):
        ret = self.ceph_driver.remove_monitor(context, host_id)
        # Create a delete monitor record in init_nodes.
        # When add monitor, the new monitor id should be:
        # Non-used + num(DEL_MON)_in_db
        info_dict = db.cluster_info_dict_get_by_id(context, self._cluster_id)
        db.cluster_increase_deleted_times(context, self._cluster_id)
        self._sync_mon_list(context)
        return ret

    def get_ceph_config(self, context):
        return self.ceph_driver.get_ceph_config(context)

    def save_ceph_config(self, context, config):
        return self.ceph_driver.save_ceph_config(context, config)

    def start_monitor(self, context):
        # Start all the monitors
        return self.ceph_driver.start_monitor(context)

    def add_mds(self, context):
        return self.ceph_driver.add_mds(context)

    def start_mds(self, context):
        return self.ceph_driver.start_mds(context)

    def start_osd(self, context):
        return self.ceph_driver.start_osd(context)

    def start_ceph(self, context):
        return self.ceph_driver.start_ceph(context)

    def start_osd_daemon(self, context, num):
        return self.ceph_driver.start_osd_daemon(context, num)

    def get_ceph_health(self, context):
        return self.ceph_driver.get_ceph_health(context)

    def get_osds_total_num(self, context):
        return self.ceph_driver.get_osds_total_num()

    def clean_ceph_data(self, context):
        cluster_ref = db.cluster_get(context, self._cluster_id)
        file_system = cluster_ref['file_system']
        devices = db.device_get_all_by_service_id(context, self._service_id)
        journal_disks = []
        osd_disks = []
        for dev in devices:
            osd_disks.append(dev['name'])
            journal_disks.append(dev['journal'])
        return self.ceph_driver.clean_ceph_data(context,
                                                osd_disks,
                                                journal_disks,
                                                file_system)

    def mount_disks(self, context):
        cluster_ref = db.cluster_get(context, self._cluster_id)
        file_system = cluster_ref['file_system']
        devices = db.device_get_all_by_service_id(context,
                                                  self._service_id)
        return self.ceph_driver.mount_disks(devices, file_system)

    def _get_mon_id(self):
        # Get monitor id
        mon_id = None
        config = cephconfigparser.CephConfigParser(FLAGS.ceph_conf)
        config_dict = config.as_dict()
        for section in config_dict:
            if section.startswith("mon."):
                if config_dict[section]['host'] == FLAGS.host:
                    mon_id = section.replace("mon.", "")
        return mon_id

    def write_monitor_keyring(self, context, monitor_keyring):
        utils.write_file_as_root('/etc/ceph/ceph.mon.keyring',
                                 monitor_keyring,
                                 'w')
        utils.execute('mkdir',
                      '-p',
                      '/var/lib/ceph/tmp',
                      run_as_root=True)

        mon_id = self._get_mon_id()

        if not mon_id:
            LOG.info('Not monitor node, skip start montior service.')
            return {'status': 'ok'}

        """
        Steps to start monitor service.
        cp -rf /etc/ceph/ceph.mon.keyring /var/lib/ceph/tmp/ceph$1.mon.keyring
        ceph-mon --cluster ceph \
                 --mkfs -i $1 \
                 --keyring /var/lib/ceph/tmp/ceph$1.mon.keyring

        mkdir -p  /var/lib/ceph/mon/mon$1
        cp -rf /etc/ceph/ceph.mon.keyring /var/lib/ceph/mon/mon$1/keyring
        echo "" > /var/lib/ceph/mon/mon$1/done
        echo "" > /var/lib/ceph/mon/mon$1/sysvinit
        service ceph -c /etc/ceph/ceph.conf start mon.$1
        """

        # copy montior keyring to each directory.
        utils.execute('mkdir',
                      '-p',
                      '/var/lib/ceph/mon/mon%s/' % mon_id,
                      run_as_root=True)
        utils.execute('mkdir',
                      '-p',
                      '/var/lib/ceph/tmp/',
                      run_as_root=True)

        utils.execute('cp',
                      '-rf',
                      '/etc/ceph/ceph.mon.keyring',
                      '/var/lib/ceph/tmp/ceph%s.mon.keyring' % mon_id,
                      run_as_root=True)

        utils.execute('cp',
                      '-rf',
                      '/etc/ceph/ceph.mon.keyring',
                      '/var/lib/ceph/tmp/ceph%s.mon.keyring' % mon_id,
                      run_as_root=True)

        utils.execute('ceph-mon',
                      '--cluster', 'ceph',
                      '--mkfs',
                      '-i', mon_id,
                      '--keyring',
                      '/var/lib/ceph/tmp/ceph%s.mon.keyring' % mon_id,
                      run_as_root=True)

        utils.execute('mkdir',
                      '-p',
                      '/var/lib/ceph/mon/mon%s' % mon_id,
                      run_as_root=True)

        utils.execute('touch',
                      '/var/lib/ceph/mon/mon%s/done' % mon_id,
                      run_as_root=True)

        utils.execute('touch',
                      '/var/lib/ceph/mon/mon%s/sysvinit' % mon_id,
                      run_as_root=True)

        utils.execute('service',
                      'ceph',
                      '-c', '/etc/ceph/ceph.conf',
                      'start', 'mon.%s' % mon_id,
                      run_as_root=True)
        return {'status': 'start_monitor_over'}

    def track_monitors(self, context):
        """Tracking monitor status for ceph.

        Return if monitors are in quorum?
        """
        return self.ceph_driver.track_monitors(self._get_mon_id())

    def create_keyring(self, context):
        """Create admin.keyring and bootstrap-type keyrings."""
        return self.ceph_driver.create_keyring(self._get_mon_id())

    def _get_osd_id(self, host=FLAGS.host):
        # Get monitor id
        osd_id_list = []
        config = cephconfigparser.CephConfigParser(FLAGS.ceph_conf)
        config_dict = config.as_dict()
        for section in config_dict:
            if section.startswith("osd."):
                if config_dict[section]['host'] == host:
                    osd_id = section.replace("osd.", "")
                    osd_id_list.append(osd_id)

        return osd_id_list

    def prepare_osds(self, context, server_list):
        for ser in server_list:
            #utils.execute('ceph', 'osd', 'crush',
            #              'add-bucket', ser['host'],
            #              'host', run_as_root=True)

            #utils.execute('ceph', 'osd', 'crush',
            #              'move', ser['host'],
            #              'root=default', run_as_root=True)
            for osd in self._get_osd_id(ser['host']):
                LOG.info('osd = %s for %s' % (osd, ser['host']))
                utils.execute('ceph',
                              'osd',
                              'create',
                              run_as_root=True)

    def create_crushmap(self, context, server_list):
        return self.crushmap_driver.create_crushmap(context, server_list)

    def set_crushmap(self, context):
        return self.crushmap_driver.set_crushmap(context)

    def add_new_zone(self, context, zone_name):
        return self.crushmap_driver.add_new_zone(context, zone_name)

    def start_server(self, context, node_id):
        return self.ceph_driver.start_server(context, node_id)

    def stop_server(self, context, node_id):
        return self.ceph_driver.stop_server(context, node_id)

    def start_cluster(self, context):
        self.ceph_driver.start_cluster(context)
        utils.execute('ceph', 'osd', 'setcrushmap', '-i', FLAGS.crushmap_bin, \
                    run_as_root=True)
        return True

    def stop_cluster(self, context):
        utils.execute('ceph', 'osd', 'getcrushmap', '-o', FLAGS.crushmap_bin,
                                run_as_root=True)
        return self.ceph_driver.stop_cluster(context)

    def stop_mds(self, context):
        return self.ceph_driver.stop_mds(context)

    def refresh_osd_number(self, context):
        return self.ceph_driver.refresh_osd_number(context)

    def osd_remove(self, context, osd_id):
        def _update_osd_db():
            value= {}
            value['id'] = osd_id
            value['osd_name'] = 'osd.x'
            value['state'] = 'Out-Down'
            value['operation_status'] = FLAGS.vsm_status_removed
            db.osd_state_update(context, osd_id, value)

        def _update_device_db():
            value = {}
            value['id'] = osd['device']['id']
            value['total_capacity_kb'] = 0
            value['used_capacity_kb'] = 0
            value['avail_capacity_kb'] = 0
            db.device_update(context, osd['device']['id'], value)

        osd = db.osd_get(context, osd_id)
        osd_inner_id = osd['osd_name'].split('.')[-1]
        umount_path = osd['device']['name']
        self.ceph_driver.osd_remove(context,
                                    osd_inner_id,
                                    osd.get('device'),
                                    umount_path)
        _update_osd_db()
        _update_device_db()
        return True

    def osd_restart(self, context, osd_id):
        self.ceph_driver.osd_restart(context, osd_id)
        return True

    def osd_add(self, context, osd_id):
        return self.ceph_driver.add_osd(context, host_id=None, osd_id_in=osd_id)

    def osd_restore(self, context, osd_id):
        self.ceph_driver.osd_restore(context, osd_id)
        return True

    def osd_refresh(self, context):
        LOG.info("refresh osd status")
        self.update_osd_state(context)
        return True

    def cluster_refresh(self, context):
        LOG.info("refresh all status")
        self.update_all_status(context)
        return True

    def intergrate_cluster_from_ceph(self, context):
        LOG.info("intergrate cluster from ceph")
        self.update_all_status(context)
        self.sync_osd_states_from_ceph(context)
        return True

    def sync_osd_states_from_ceph(self, context):
        osd_json = self.ceph_driver.get_osds_status()
        config = cephconfigparser.CephConfigParser(FLAGS.ceph_conf)
        config_dict = config.as_dict()
        osd_for_all = config_dict.get("osd")
        osds_mount_point =  osd_for_all["osd data"]
        if osd_json is None:
            return None
        osd_dict = json.loads(osd_json)
        osd_list = osd_dict['osds']
        for osd in osd_list:
            osd_num = osd['osd']
            osd_name = 'osd.' + (str(osd_num))
            osd_mount_point = osds_mount_point.replace("$id",str(osd_num))
            if osd['in'] and osd['up']:
                osd_status = FLAGS.osd_in_up
            elif osd['in'] and not osd['up']:
                osd_status = FLAGS.osd_in_down
            elif not osd['in'] and osd['up']:
                osd_status = FLAGS.osd_out_up
            else:
                if FLAGS.osd_state_autoout in osd['state']:
                    osd_status = FLAGS.osd_out_down_autoout
                else:
                    osd_status = FLAGS.osd_out_down
            values = {}
            values['osd_name'] = osd_name
            values['state'] = osd_status
            node = db.init_node_get_by_host(context , config_dict.get(osd_name)["host"])
            values['service_id'] = node["service_id"]
            values['cluster_ip'] = config_dict.get(osd_name)["cluster addr"]
            values['public_ip'] = config_dict.get(osd_name)["public addr"]

            device = db.device_get_by_name(context,config_dict.get(osd_name)["devs"])
            values['device_id'] = device["id"]

            cluster_id = node['cluster_id']
            values['cluster_id'] = cluster_id
            values['weight'] = 1.0
            values['storage_group_id'] = 1

            values['zone_id'] = node['zone_id']
            values['operation_status'] = 'Present'
            self._conductor_rpcapi.\
                osd_state_update_or_create(context, values)

            device_values = {}
            device_values["mount_point"]=osd_mount_point
            db.device_update(context,device["id"],device_values)


    def _get_cluster_id(self, context):
        init_node = db.init_node_get_by_host(context, FLAGS.host)
        return init_node['cluster_id']

    def get_pool_id_by_name(self, context, name):
        pools = self.ceph_driver.get_pool_stats()
        for pool in pools:
            if pool['pool_name'] == name:
                return pool['pool_id']
        return None

    def set_pool_pg_pgp_num(self, context, pool, pg_num, pgp_num):
        self.ceph_driver.set_pool_pg_pgp_num(context, pool, pg_num, pgp_num)
        return True

    @utils.pass_lock('d7f6685d-a90b-4a69-b178-4b8119a5bdde')
    def update_osd_state(self, context):
        self.update_osds_weight(context)
        self.update_device_capacity(context)
        self.update_osds_status(context)
        self.update_summary(context, sum_type=FLAGS.summary_type_osd)

    @utils.pass_lock('4663a886-1faf-4eed-9927-8d76d49ae8f3')
    def update_pool_state(self, context):
        self.update_pool_stats(context)
        self.update_pool_usage(context)
        self.update_pool_status(context)

    #@require_active_host
    @periodic_task(service_topic=FLAGS.agent_topic,
                   spacing=_get_interval_time('ceph_osd_dump'))
    def update_osds_status(self, context):
        osd_json = self.ceph_driver.get_osds_status()
        if osd_json is None:
            return None
        osd_dict = json.loads(osd_json)
        osd_list = osd_dict['osds']
        for osd in osd_list:
            osd_num = osd['osd']
            osd_name = 'osd.' + (str(osd_num))
            if osd['in'] and osd['up']:
                osd_status = FLAGS.osd_in_up
            elif osd['in'] and not osd['up']:
                osd_status = FLAGS.osd_in_down
            elif not osd['in'] and osd['up']:
                osd_status = FLAGS.osd_out_up
            else:
                if FLAGS.osd_state_autoout in osd['state']:
                    osd_status = FLAGS.osd_out_down_autoout
                else:
                    osd_status = FLAGS.osd_out_down
            values = {}
            values['osd_name'] = osd_name
            values['state'] = osd_status
            self._conductor_rpcapi.\
                osd_state_update(context, values)

    #@require_active_host
    @periodic_task(run_immediately=True, service_topic=FLAGS.agent_topic,
                   spacing=_get_interval_time('ceph_osd_tree'))
    def update_osds_weight(self, context):
        weight_list = self.ceph_driver.get_osds_tree()
        #LOG.debug('osd tree : %s' % weight_list)
        osd_states = db.osd_state_get_all(context)
        #LOG.debug('osd_state info : %s' % osd_states)
        if osd_states:
            #LOG.debug('Update crush weight.')
            osd_names = [osd.osd_name for osd in osd_states]
            for osd in weight_list:
                name = osd.get('name')
                if name and name in osd_names:
                    values = dict()
                    values['osd_name'] = name
                    values['weight'] = osd.get('crush_weight')
                    #LOG.debug('update crush weight values: %s' % values)
                    self._conductor_rpcapi.\
                        osd_state_update_or_create(context, values, create=False)

    #@require_active_host
    @periodic_task(run_immediately=True, service_topic=FLAGS.agent_topic,
                   spacing=_get_interval_time('ceph_pg_dump_osds'))
    def update_device_capacity(self, context):
        capacity_list = self.ceph_driver.get_osd_capacity()
        #LOG.debug('capacity list : %s' % capacity_list)
        devices = db.device_get_all(context)

        if devices:
            #LOG.debug('Update osd capacity.')
            #device_names = dict([(dev.get('name'), dev.get('id')) for dev in devices])
            #LOG.debug('device id and name dict: %s' % device_names)
            osd_states = db.osd_state_get_all(context)
            osd_names = dict([(osd_state.get('osd_name'), osd_state.get("device_id"))
                              for osd_state in osd_states])
            #LOG.debug('device id and osd name dict: %s' % osd_names)
            for osd in capacity_list:
                osd_id = osd.get('osd', None)
                if isinstance(osd_id, int):
                    osd_name = 'osd.' + (str(osd_id))
                    #LOG.debug('osd name in db %s' % osd_name)
                    if osd_name in osd_names.keys():
                        values = dict()
                        values['id'] = osd_names.get(osd_name)
                        values['total_capacity_kb'] = osd.get('kb')
                        values['used_capacity_kb'] = osd.get('kb_used')
                        values['avail_capacity_kb'] = osd.get('kb_avail')
                        #LOG.debug('update device capacity values: %s' % values)
                        self._conductor_rpcapi.\
                            device_update_or_create(context, values, create=False)

    def _compute_pg_num(self, context, osd_num, replication_num):
        """compute pg_num"""
        try:
            pg_count_factor = 100
            settings = db.vsm_settings_get_all(context)
            for setting in settings:
                if setting['name'] == 'pg_count_factor':
                    pg_count_factor = int(setting['value'])

            pg_num = pg_count_factor * osd_num//replication_num

        except ZeroDivisionError,e:
            raise ZeroDivisionError
        if pg_num < 1:
            msg = _("Could not compute proper pg_num.")
            raise
        return pg_num
    @periodic_task(run_immediately=True,
                   service_topic=FLAGS.agent_topic,
                   spacing=FLAGS.update_smartdev_info)
    def update_smart_device(self, context):
        pass#TODO modify the structrue of table devices and reflush values of column
    @periodic_task(run_immediately=True,
                   service_topic=FLAGS.agent_topic,
                   spacing=FLAGS.reset_pg_heart_beat)
    def update_pg_and_pgp(self, context):
        db_pools = db.pool_get_all(context)
        for pool in db_pools:
            storage_group = db.storage_group_get_by_rule_id(context, \
                                                    pool['crush_ruleset'])
            if storage_group:
                osd_num_per_group = db.osd_state_count_by_storage_group_id(context, storage_group['id'])
                #reset pgs
                max_pg_num_per_osd = pool['max_pg_num_per_osd']
                if not max_pg_num_per_osd:
                    settings = db.vsm_settings_get_all(context)
                    for setting in settings:
                        if setting['name'] == 'pg_count_factor':
                             max_pg_num_per_osd = int(setting['value'])
                max_pg_num_finally = max_pg_num_per_osd * osd_num_per_group//pool['size']
                if max_pg_num_finally > pool['pg_num']:
                    pg_num = max_pg_num_finally#self._compute_pg_num(context, osd_num_per_group, pool['size'])
                    LOG.info("storage group id %s has %s osds" % (storage_group['id'], osd_num_per_group))
                    if osd_num_per_group > 64:
                        osd_num_per_group = 64
                        LOG.info("osd_num_per_group > 64, use osd_num_per_group=64")
                    step_max_pg_num = osd_num_per_group * 32
                    max_pg_num = step_max_pg_num + pool['pg_num']
                    if pg_num > max_pg_num_finally:
                        pgp_num = pg_num = max_pg_num_finally
                        self.set_pool_pg_pgp_num(context, pool['name'], pg_num, pgp_num)
                    elif pg_num > max_pg_num:
                        pgp_num = pg_num = max_pg_num 
                        self.set_pool_pg_pgp_num(context, pool['name'], pg_num, pgp_num)
                    elif pg_num > pool['pg_num']:
                        pgp_num = pg_num
                        self.set_pool_pg_pgp_num(context, pool['name'], pg_num, pgp_num)
                    else:
                        continue

        ceph_pools = self.ceph_driver.get_pool_status()
        for pool in ceph_pools:
            values = {
                'pg_num': pool.get('pg_num'),
                'pgp_num': pool.get('pg_placement_num') 
                }
            db.pool_update_by_pool_id(context, pool['pool'], values) 

    #@require_active_host
    @periodic_task(run_immediately=True,
                   service_topic=FLAGS.agent_topic,
                   spacing=_get_interval_time('ceph_osd_dump'))
    def update_pool_status(self, context):
        ceph_list = self.ceph_driver.get_pool_status()
        cluster_id = self._get_cluster_id(context)
        db_pools = self._conductor_rpcapi.list_storage_pool(context)

        db_names = [pool.get('name') for pool in db_pools.values()]
        ceph_names = [pool.get('pool_name') for pool in ceph_list]

        # pools in db. Not in ceph.
        # Delete it.
        deleted_pools = set(db_names) - set(ceph_names)
        for pool_name in deleted_pools:
            LOG.info('Pool in DB, not in ceph, delete %s.' % pool_name)
            self._conductor_rpcapi.destroy_storage_pool(context, pool_name)

        # Pools in ceph, not int db.
        # Add it.
        add_pools = set(ceph_names) - set(db_names)
        for pool_name in add_pools:
            # if is in ceph, not in db.
            # and not created by vsm.
            for pool in ceph_list:
                if pool['pool_name'] == pool_name:
                    storage_group = db.storage_group_get_by_rule_id(context, \
                                                    pool.get('crush_ruleset'))
                    values = {
                        'pool_id': pool.get('pool'),
                        'name': pool.get('pool_name'),
                        'pg_num': pool.get('pg_num'),
                        'pgp_num': pool.get('pg_placement_num'),
                        'size': pool.get('size'),
                        'min_size': pool.get('min_size'),
                        'crush_ruleset': pool.get('crush_ruleset'),
                        'crash_replay_interval': pool.get('crash_replay_interval')
                    }
                    values['created_by'] = 'ceph'
                    values['cluster_id'] = cluster_id
                    values['tag'] = 'SYSTEM'
                    values['status'] = 'running'
                    if storage_group:
                        values['primary_storage_group_id'] = storage_group['id']
                    LOG.debug('Pool %s in ceph, not in db, add it.' % values)
                    self._conductor_rpcapi.create_storage_pool(context, values)

        for pool in ceph_list:
            values = {}
            if pool.get('pg_num') > pool.get('pg_placement_num'):
                self.ceph_driver.set_pool_pgp_num(context, pool['pool_name'], pool['pg_num'])
                values['pg_num'] = pool['pg_num']
                values['pgp_num'] = pool['pg_num']
            if pool.get('erasure_code_profile'):
                values['ec_status'] = pool['erasure_code_profile']
            if values:
                db.pool_update_by_pool_id(context, pool['pool'], values) 

        # If both in ceph/db. Update info in db.
        upd_pools = []
        for p in ceph_list:
            if p['pool_name'] in db_names:
                upd_pools.append(p)

        for pool in upd_pools:
            values = {
               'pool_id': pool.get('pool'),
               'name': pool.get('pool_name'),
               'pg_num': pool.get('pg_num'),
               'pgp_num': pool.get('pg_placement_num'),
               'size': pool.get('size'),
               'min_size': pool.get('min_size'),
               'crush_ruleset': pool.get('crush_ruleset'),
               'crash_replay_interval': pool.get('crash_replay_interval')
            }
            self._conductor_rpcapi.update_storage_pool_by_name(context,
                pool.get('pool_name'), cluster_id, values)

    #@require_active_host
    @periodic_task(run_immediately=True,
                   service_topic=FLAGS.agent_topic,
                   spacing=_get_interval_time('rbd_ls_-l_{pool_name}'))
    def update_rbd_status(self, context):
        rbd_list = self.ceph_driver.get_rbd_status()
        if rbd_list:
            rbd_list = rbd_list[:100]
            for rbd in rbd_list:
                db.rbd_update_or_create(context, rbd)

    #@require_active_host
    @periodic_task(run_immediately=True, service_topic=FLAGS.agent_topic,
                   spacing=_get_interval_time('ceph_osd_pool_stats'))
    def update_pool_stats(self, context):
        pool_stats = self.ceph_driver.get_pool_stats()
        #TODO: need to list pools by cluster id
        pools = self._conductor_rpcapi.list_storage_pool(context)
        if pools:
            #LOG.debug('Update pool stats.')
            pool_ids = [pool.get('pool_id') for pool in pools.values()]
            for stat in pool_stats:
                pid = stat.get('pool_id')
                if pid in pool_ids:
                    values = stat.get('client_io_rate')
                    if values:
                        values['pool_id'] = pid
                        #LOG.debug('pool stats values %s ' % values)
                        self._conductor_rpcapi.update_storage_pool(context, pid, values)
                    else:
                        LOG.info('No client io rate update for pool %s.' % pid)

    #@require_active_host
    @periodic_task(run_immediately=True,
                   service_topic=FLAGS.agent_topic,
                   spacing=_get_interval_time('ceph_mds_dump'))
    def update_mds_status(self, context):
        mds_list = self.ceph_driver.get_mds_status()
        if mds_list:
            for mds in mds_list:
                db.mds_update_or_create(context, mds)

    #@require_active_host
    #@periodic_task(run_immediately=True,
    #               service_topic=FLAGS.agent_topic,
    #               spacing=_get_interval_time('ceph_pg_dump_pgs_brief'))
    def update_pg_status(self, context):
        pg_list = self.ceph_driver.get_pg_status()
        if pg_list:
            for pg in pg_list:
                db.pg_update_or_create(context, pg)

    #@require_active_host
    @periodic_task(run_immediately=True, service_topic=FLAGS.agent_topic,
                   spacing=_get_interval_time('ceph_pg_dump_osds'))
    def update_pool_usage(self, context):
        pool_usage = self.ceph_driver.get_pool_usage()
        #TODO: need to list pools by cluster id
        pools = self._conductor_rpcapi.list_storage_pool(context)
        if pools:
            #LOG.debug('Update pool usage.')
            pool_ids = [pool.get('pool_id') for pool in pools.values()]
            for usage in pool_usage:
                pid = usage.get('poolid')
                if pid in pool_ids:
                    values = usage.get('stat_sum')
                    if values:
                        values['pool_id'] = pid
                        #LOG.debug('pool usage values %s ' % values)
                        self._conductor_rpcapi.update_storage_pool(context, pid, values)
                    else:
                        LOG.info('No stat sum for pool %s.' % pid)
                else:
                    LOG.info('pool %s does not exist in the existing pool list.' % pid)

    #@require_active_host
    @periodic_task(run_immediately=True, service_topic=FLAGS.agent_topic, 
                   spacing=_get_interval_time('ceph_status'))
    def update_mon_health(self, context):
        ceph_status = self.ceph_driver.get_ceph_status()
        LOG.debug(ceph_status)
        mons_address = dict([(x['name'], x['addr']) for x in ceph_status.get('monmap').get('mons')])
        health_stat = self.ceph_driver.get_mon_health()
        LOG.debug(health_stat)
        if health_stat:
            mon_stat = health_stat.get('timechecks').get('mons')
            mon_health = health_stat.get('health').get('health_services')[0].get('mons')
            LOG.debug("mon stat: %s \t\n mon health: %s" % (mon_stat, mon_health))

            if mon_stat and mon_health:
                for health in mon_health:
                    for stat in mon_stat:
                        if health.get('name') == stat.get('name'):
                            health.pop('health')
                            stat.update(health)
                            name = health.get('name')
                            if name in mons_address:
                                stat['address'] = mons_address[name]
                            # The interface will create a new monitor if it does not exist.
                            LOG.debug('update monitor health values: %s' % stat)
                            stat.setdefault("details", "-") # fix #216
                            db.monitor_update(context, health.get('name'), stat)

                # del mon which has been moved
                monitor_names_in_db = [mon.name for mon in db.monitor_get_all(context)]
                monitor_names_in_ceph = [stat.get('name') for stat in mon_stat]
                for mon_name in (set(monitor_names_in_db) - set(monitor_names_in_ceph)):
                    db.monitor_destroy(context, mon_name)

                # unhealth mon
                mons = ceph_status.get("monmap").get("mons")
                for mon in mons:
                    if not mon.get("name") in monitor_names_in_ceph:
                        mon['skew'] = 0
                        mon['latency'] = 0
                        mon['health'] = "-"
                        db.monitor_update(context, mon.get('name'), mon)

    def _sync_mon_list(self, context):
        try:
            ceph_status = self.ceph_driver.get_ceph_status()
            monitor_names_in_ceph = [x['name'] for x in ceph_status['monmap']['mons']]
            monitor_names_in_db = [mon.name for mon in db.monitor_get_all(context)]
            LOG.debug(monitor_names_in_ceph)
            LOG.debug(monitor_names_in_db)
            for mon_name in (set(monitor_names_in_db) - set(monitor_names_in_ceph)):
                db.monitor_destroy(context, mon_name)
        except:
            pass

    def update_summary(self, context, sum_type=None):
        cluster_id = self._get_cluster_id(context)
        sum_dict = self.ceph_driver.get_ceph_status()
        health_list = self.ceph_driver.get_ceph_health_list()
        sum_dict['health_list'] =  health_list
        sum_opts = [ opt.default for opt in flags.summary_type_opts ]
        sum_types = []

        if sum_type:
            if sum_type in sum_opts:
                sum_types.append(sum_type)
            else:
                LOG.warn('Invalid summary option type: %s.' % sum_type)
                return
        else:
            sum_types = sum_opts

        if cluster_id and sum_dict:
            for typ in sum_types:
                sum_map = self.ceph_driver.get_summary(typ, sum_dict)
                if sum_map:
                    val = {'summary_data': sum_map}
                    db.summary_update(context, cluster_id, typ, val)
                    if typ.find('cluster') != -1:
                        db.summary_update(context, cluster_id, 'ceph', val)

    @periodic_task(service_topic=FLAGS.agent_topic, spacing=FLAGS.server_ping_time)
    def update_server_status(self, context):
        """Update server status in every 5 seconds."""
        def _try_connect(host):
            try:
                self._agent_rpcapi.test_service(context,
                                                FLAGS.agent_topic,
                                                host)
                return True
            except rpc_exc.Timeout, rpc_exc.RemoteError:
                return False
            except:
                return False

        def _thread_func_for_unavailable(host, node_id, pre_status):
            if _try_connect(host):
                db.init_node_update_status_by_id(context,
                                                 node_id,
                                                 pre_status)
            else:
                for i in range(10):
                    if _try_connect(host):
                        db.init_node_update_status_by_id(context,
                                                         node_id,
                                                         pre_status)
                        break

        def _thread_func_for_other(host, node_id, pre_status):
            if not _try_connect(host):
                error_num = 0
                for i in range(10):
                    if not _try_connect(host):
                        error_num += 1
                if error_num > 8:
                    db.init_node_update_status_by_id(context,
                                                     node_id,
                                                     'unavailable')

        nodes = db.init_node_get_all(context)
        unav_list = []
        health_list = []
        for node in nodes:
            if not node.get('host', None):
                continue

            if node.get('status', None) == 'unavailable':
                unav_list.append(node)
            else:
                health_list.append(node)

        nav_list = []
        for node in unav_list:
            host = node.get('host', None)
            node_id = node.get('id', None)
            pre_status = node.get('pre_status', None)
            thd = utils.MultiThread(_thread_func_for_unavailable,
                                    host, node_id, pre_status)
            nav_list.append(thd)

        hel_list = []
        for node in health_list:
            host = node.get('host', None)
            node_id = node.get('id', None)
            pre_status = node.get('pre_status', None)
            thd = utils.MultiThread(_thread_func_for_other,
                                    host, node_id, pre_status)
            hel_list.append(thd)

        utils.start_threads(nav_list)
        utils.start_threads(hel_list)

        """
        Ignore mds migration
        if is_mds:
            # delete mds on this server.
            values = {'mds': 'no'}
            db.init_node_update(context, node_id, values)
            self.ceph_driver.remove_mds(context, node_id)
            # Find a new node, start mds on that node.
            nodes = db.init_node_get_all(context)
            active_list = []
            for ser in nodes:
                if ser['status'] == 'Active':
                    active_list.append(ser)
            active_host = random.choice(active_list)
            self._agent_rpcapi.add_mds(context, active_host['host'])
        """

    @periodic_task(spacing=FLAGS.update_time_interval)
    def update_node_datetime(self, context):
        """Update the update-at of each node in db with current time."""
        values = {'updated_at': timeutils.utcnow()}
        hostname, err = utils.execute('hostname')
        if not err:
            node = db.init_node_get_by_host(context, hostname.strip())
            if node is not None:
                db.init_node_update(context, node['id'], values)
        else:
            try:
                raise exception.ExeCmdError
            except exception.ExeCmdError, e:
                LOG.error("%s:%s" % (e.code, e.message))

    @periodic_task(service_topic=FLAGS.agent_topic, spacing=_get_interval_time('ceph_status'))
    def update_ceph_status(self, context):
        all_pool = db.pool_get_all(context)
        if len(all_pool) < 1:
            return 'NotCreateCluster'

        def __get_ceph_status():
            args = ['ceph', 'status', '--connect-timeout', '10']
            return self.ceph_driver._run_cmd_to_json(args)
        def _ceph_status():
            is_active = True
            try:
                sum_dict = __get_ceph_status()
                ceph_status = sum_dict['health']['overall_status']
                ceph_status = {'is_ceph_active': is_active,
                               'health_list': [ceph_status, ceph_status]}
                return json.dumps(ceph_status), is_active
            except exception.ProcessExecutionError as e:
                if e.exit_code == 1 and e.stderr.find('InterruptedOrTimeoutError') != -1:
                    is_active = False
                    LOG.debug('Update ceph status. Set active to false')
                ceph_status = {'is_ceph_active': is_active,
                               'health_list': ['CRITICAL_ERROR', 'ERROR'],
                               'health': 'CRITICAL_ERROR'}
                return json.dumps(ceph_status), is_active

        while not self._cluster_id:
            time.sleep(10)

        cluster_id = self._cluster_id
        sum_dict, is_active = _ceph_status()
        val = {'summary_data': sum_dict}

        # set montior summary status.
        if not is_active:
            db.summary_update(context, cluster_id, 'cluster', val)
            db.summary_update(context, cluster_id, 'ceph', val)
            db.summary_update(context, cluster_id, 'mon', val)
        else:
            # If ceph is running, update summary info by old_method.
            thd = utils.MultiThread(self.update_summary, context=context)
            thd.start()

        if not is_active:
            return 'CRITICAL_ERROR'
        else:
            return 'HEALTH_OK'

    def health_status(self, context):
        return self.update_ceph_status(context)

    def inital_ceph_osd_db_conf(self, context, server_list):
        """Begin to reate ceph.conf and initial ceph osd in ceph."""
        cluster_ref = db.cluster_get(context, self._cluster_id)
        file_system = cluster_ref['file_system']
        return self.ceph_driver.inital_ceph_osd_db_conf(context,
                                                        server_list,
                                                        file_system)

    def add_cache_tier(self, context, body):
        return self.ceph_driver.add_cache_tier(context, body)

    def remove_cache_tier(self, context, body):
        return self.ceph_driver.remove_cache_tier(context, body)

    def monitor_restart(self, context, monitor_num):
        self.ceph_driver.start_mon_daemon(context, monitor_num)
        return True<|MERGE_RESOLUTION|>--- conflicted
+++ resolved
@@ -110,20 +110,12 @@
                 break
 
             lan_list_1 = [cluster_ref['primary_public_network'],
-<<<<<<< HEAD
-                       cluster_ref['secondary_public_network'],
-                       cluster_ref['cluster_network']]
-            lan_list = cluster_ref['primary_public_network'].split(',') + \
-                        cluster_ref['secondary_public_network'].split(',') + \
-                        cluster_ref['cluster_network'].split(',')
-=======
                         cluster_ref['secondary_public_network'],
                         cluster_ref['cluster_network']]
             lan_list = cluster_ref['primary_public_network'].split(',') + \
                         cluster_ref['secondary_public_network'].split(',') + \
                         cluster_ref['cluster_network'].split(',')
 
->>>>>>> 603cc101
             LOG.info('Get vlan list = %s' % lan_list)
 
             for lan in lan_list:
@@ -152,10 +144,6 @@
                         ip_list.append(ip)
                 if ip_list:
                     ip_dict[name_list[pos]] = ','.join(ip_list)
-<<<<<<< HEAD
-                        #break
-=======
->>>>>>> 603cc101
 
         LOG.info('ip_dict = %s', ip_dict)
 
@@ -417,10 +405,6 @@
             pri_ip = node['primary_public_ip']
             sed_ip = node['secondary_public_ip']
             thr_ip = node['cluster_ip']
-<<<<<<< HEAD
-            #ip_list = [pri_ip, sed_ip, thr_ip]
-=======
->>>>>>> 603cc101
             ip_list = pri_ip.split(',')+sed_ip.split(',')+thr_ip.split(',')
             ip_list = [x for x in ip_list if x]
             LOG.info('host = %s ip = %s' % (hname, ip_list))
