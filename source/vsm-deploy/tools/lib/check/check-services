--- conflicted
+++ resolved
@@ -138,17 +138,4 @@
 		__check_storage_node_services $host
 	done
 
-}
-<<<<<<< HEAD
-=======
-
-
-# change_log
-# Jan 21 2015 Zhu Boxiang <boxiangx.zhu@intel.com> - 2015.1.21-1
-# Initial release
-<<<<<<< HEAD
-#
-=======
-#
->>>>>>> changing the file format
->>>>>>> 3efdb76d
+}