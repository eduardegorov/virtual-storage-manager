
ports_list="22 80 443 6789 6800:8100 123 8778 5673 35357 5000 3306"

function __check_iptables_status() {
	iptables_status_value=0
	if [ -z $1 ]; then
		path="$RESULT_DIC"/"$CONT_RESULT_FILE_NAME"
		echo "====================     Check Net Result    ====================" >> $path
		iptables_status_value=`systemctl status firewalld.service|grep "inactive"|wc -l`
		if [ $iptables_status_value == "0" ]; then
			echo -e "[warning]: iptables is running in $HOSTNAME" >> $path
		else
			echo "[info]: iptables is not running" >> $path
		fi
	else
		path="$RESULT_DIC"/"$1""_result"
		echo "====================     Check Net Result    ====================" >> $path
		iptables_status_value=`ssh $1 "systemctl status firewalld.service|grep \"inactive\"|wc -l" 2>/dev/null`
		if [ $iptables_status_value == "0" ]; then
			echo -e "[warning]: iptables is running in $1" >> $path
		else
			echo "[info]: iptables is not running" >> $path
		fi
	fi
}

function _check_ports() {
	if [ -z $1 ]; then
		path="$RESULT_DIC"/"$CONT_RESULT_FILE_NAME"
		for port in $ports_list
		do
			grep "dport $port -j ACCEPT" "/etc/sysconfig/iptables" || echo -e "The $port port is not available in the controller node, please check." >> $path
		done
	else
		path="$RESULT_DIC"/"$1""_result"
		for port in $ports_list
		do
			ssh $1 "grep \"dport $port -j ACCEPT\" \"/etc/sysconfig/iptables\"" 2>/dev/null || echo -e "The $port port is not available in $1, please check." >> $path
		done
	fi
	echo -e "" >> $path
}


function check_nets() {
	__check_iptables_status
	status_value=$iptables_status_value
	if [ $status_value == 0 ]; then
		_check_ports
	fi

	for host in $HOST_LIST
	do
		__check_iptables_status $host
		status_value=$iptables_status_value
		if [ $status_value == 0 ]; then
			_check_ports $host
		fi
	done
}

<<<<<<< HEAD
=======
# change_log
# Jan 21 2015 Zhu Boxiang <boxiangx.zhu@intel.com> - 2015.1.21-1
# Initial release
<<<<<<< HEAD
#
=======
#
>>>>>>> changing the file format
>>>>>>> 3efdb76d
<|MERGE_RESOLUTION|>--- conflicted
+++ resolved
@@ -58,15 +58,3 @@
 		fi
 	done
 }
-
-<<<<<<< HEAD
-=======
-# change_log
-# Jan 21 2015 Zhu Boxiang <boxiangx.zhu@intel.com> - 2015.1.21-1
-# Initial release
-<<<<<<< HEAD
-#
-=======
-#
->>>>>>> changing the file format
->>>>>>> 3efdb76d
