#!/usr/bin/env python
# vim: tabstop=4 shiftwidth=4 softtabstop=4

# Copyright 2014 Intel
# All Rights Reserved.
#
#    Licensed under the Apache License, Version 2.0 (the "License"); you may
#    not use this file except in compliance with the License. You may obtain
#    a copy of the License at
#
#         http://www.apache.org/licenses/LICENSE-2.0
#
#    Unless required by applicable law or agreed to in writing, software
#    distributed under the License is distributed on an "AS IS" BASIS, WITHOUT
#    WARRANTIES OR CONDITIONS OF ANY KIND, either express or implied. See the
#    License for the specific language governing permissions and limitations
#    under the License.

import re
import os
import json
import sys
from vsm.manifest.parser import ManifestParser
from vsm.manifest.wsgi_client import WSGIClient
from vsm import utils
from vsm import flags
from vsm import ipcalc
from vsm import db
from vsm import context

FLAGS = flags.FLAGS

def error(msg):
    print '---------------ERROR----------------'
    print 'Errors below is caused by your manifest file'
    print 'Please check your manifest file!'

    print '------------------------------------'
    if isinstance(msg, list):
        for n in msg:
            print n
    else:
        print msg
    print '------------------------------------'
    sys.exit(1)

def _write_etc_hosts(hosts_content):
    utils.write_file_as_root(FLAGS.etc_hosts, hosts_content, "w")

class ManifestChecker(object):
    def __init__(self, file_path):
        self._context = context.get_admin_context()
        self._file_path = file_path
        self._smp = ManifestParser(file_path)
        self._smp._file_path = file_path
        self._info = self._smp.format_to_json(check_manifest_tag=True)
        self._lines = open(file_path).readlines()
        self._server_host = self._info['vsm_controller_ip']
        print self._info
        try:
            self._sender = WSGIClient(self._server_host,
                                  self._info['auth_key'])

            self._rec_data = self._sender.index()

            hosts_content = self._rec_data['etc_hosts']
            self._storage_class_list = self._rec_data['storage_class']
            _write_etc_hosts(hosts_content)
            print json.dumps(self._rec_data, sort_keys=True, indent=2)
        except StandardError, e:
            info_list = ['Can not connect to controller ip = %s' % \
                         self._server_host,
                         'Possible reasons: ',
                         '(i) Maybe your auth_keys is error! please make sure the auth_keys is consistent '
<<<<<<< HEAD
                         'with the output from agent_toekn command executed on controller node.',
                         '(ii) Check if you can ping this host',
                         e]
=======
                         'with the output from agent_token command executed on controller node.',
                         '(ii) Check if you can ping this host']
>>>>>>> 3747e37d
            error(info_list)

        self._secs_list = self._storage_class_list + ['vsm_controller_ip', 'role', 'auth_key', 'zone']
        self.check_sections()
        self.check_all_disks()
        self.check_network()
        self.check_role()
        self._lan_list = []

    def check_role(self):
        roles = self.__lines_after_section('role')
        for r in roles:
            if r.find('storage') != -1:
                continue
            if r.find('monitor') != -1:
                continue
            if r.find('unspecified') != -1:
                continue

            error('Can not define this role %s for VSM.' % r)

    def check_all_disks(self):
        secs_list = self._storage_class_list
        osd_list = []
        js_list = []
        for sec in secs_list:
            ls = self.__lines_after_section(sec)
            print 'sec %s has lines: %s' % (sec, ls)
            for line in ls:
                # must have osd and journal
                if len(line.split()) != 2:
                    print line.split()
                    error('Device = %s defined error!' % line)

                osd_list.append(line.split()[0])
                js_list.append(line.split()[1])

        osd_num = len(osd_list)
        js_num = len(js_list)

        if (osd_num + js_num) != len(list(set(osd_list+js_list))):
            error('There are duplicated osd/journal')

        if osd_num != len(list(set(osd_list))):
            print osd_list
            error('There are duplicated disks for OSD')

        if js_num != len(list(set(js_list))):
            print js_list
            error('There are duplicated disks for Journal!')

        if len(osd_list) != len(js_list):
            error('The OSD devices is not equal to journal devices!')



        self.__check_osd_devices(osd_list)
        self.__check_journal_devices(js_list)

    def __mount_devices(self):
        out = utils.execute('mount')
        return out

    def __check_is_mounted(self, osd):
        out = self.__mount_devices()
        for n in out[0].split('\n'):
            parted = n.split()
            if len(parted) < 3:
                continue
            mount_point = parted[2]
            if mount_point == osd:
                return True

        return False

    def __check_osd_devices(self, osd_list):
        self.__check_journal_devices(osd_list)

    def __check_journal_devices(self, js_list):
        print js_list
        for js in js_list:
            #if js.find('by-path') == -1:
            #    print "[WARNING]: do not using by-path path"

            if self.__check_is_mounted(js):
                error('You should not mount journal devices.!')

            if os.path.exists(js) == False:
                error('Can not find the journal devices in system path.!')

    def __lines_after_section(self, sec):
        lines = []
        find_it = False
        for line in self._lines:
            line = line.strip()
            if line.startswith('#'):
                continue

            if find_it and line.find('[') != -1 and line.find(']') != -1:
                print line
                break

            if len(line) < 2:
#                print 'Small line, skiped'
                continue

            if line.find('[') != -1 and\
                line.find(']') != -1 and\
                line.find(sec) != -1:
                find_it = True
                continue


            if find_it:
                lines.append(line)

        return lines

    def __is_address_ok(self, address):
        parted = address.split('.')
        if len(parted) != 4:
            info_list = ['There are some errors in LAN address!',
                         'address should like *.*.*.*/*',
                         'Your address is %s' % address ]
            error(info_list)

        utils.execute('ping', '-c', '4', address)

    def __get_section(self, line):
        if line.startswith('#'):
            return None

        if line.find('[') == -1 and line.find(']') == -1:
            return None

        line = line.strip()
        line = line.replace('[', ' ')
        line = line.replace(']', ' ')
        line = line.strip()
        print 'section = %s' % line
        return line

    def _get_all_section(self):
        sec_list = []
        for line in self._lines:
            line = line.strip()
            sec = self.__get_section(line)
            if sec:
                content = self._smp._get_segment(sec)
                if len(content['single']) != 0 or len(content['first']) != 0:
                    sec_list.append(sec)
        return sec_list

    def check_sections(self):
        sec_list = self._get_all_section()
        print sec_list
        print self._secs_list
        for x in sec_list:
            find_it = False
            if x in self._secs_list:
                find_it = True
            if find_it == False:
                error('Can not find section %s in DB!' % x)

    def _is_in_lan(self, ip, ip_mask):
        """Decide three networks:
                public addresss,
                secondary public address,
                cluster address
        """
        return True
        if ip in ipcalc.Network(ip_mask):
            return True
        else:
            return False

    def __in_lan(self, ip):
        management_network = \
            self._rec_data['cluster']['management_network']
        ceph_public_network = \
            self._rec_data['cluster']['ceph_public_network']
        cluster_network = self._rec_data['cluster']['cluster_network']

        self._lan_list = [management_network,
                          ceph_public_network,
                          cluster_network]
        lan_list = management_network.split(',') + \
                          ceph_public_network.split(',') + \
                          cluster_network.split(',')
        for _lan in lan_list:
            if self._is_in_lan(ip, _lan):
                return True

        if self._is_in_lan(ip, management_network):
            return True
        if self._is_in_lan(ip, ceph_public_network):
            return True
        if self._is_in_lan(ip, cluster_network):
            return True

        return False

    def check_network(self):
        ip = self._info['vsm_controller_ip']
        if False == self.__in_lan(ip):
            error('Controller ip is not in lan!')

        out = utils.execute('hostname', '-I')
        ip_list = out[0].strip().split()
        ip_in_lan_cnt = 0
        ip_in_lan = []
        for ip in ip_list:
            print ip_list
            print self._lan_list
            if self.__in_lan(ip):
                self.__is_address_ok(ip)
                ip_in_lan.append(ip)
        ip_in_lan_cnt = len(set(ip_in_lan))

        if ip_in_lan_cnt < len(set(self._lan_list)):
            info_list = ['Controller ip is not in LAN defined in',
                        'controller node /etc/manifest/cluster.manifest',
                        'Your IP = %s' % ip_list,
                        'Controller ip lan = %s' % self._lan_list]
            for info in info_list:
                print info
            error(info_list)
        if ip_in_lan_cnt < 3:
            info_list = [
            'Warning: There are some networks be the same.',
            'Controller ip lan = %s' % self._lan_list]
            for info in info_list:
                print info

        #self.elf.__is_address_ok(ip)

    def format_to_json(self):
        return json.dumps(self._info, sort_keys=True, indent=2)

if __name__ == '__main__':
    fpath = '/etc/manifest/server.manifest'
    if len(sys.argv) > 1 :
        fpath = sys.argv[1]
    if os.path.exists(fpath) == False:
        error('%s is not exists.' % fpath)
    smp = ManifestChecker(fpath)
    print '--------------------------------------'
    print 'Check Success ~~'
    print smp.format_to_json()
    print 'Check Success ~~'
    print '--------------------------------------'<|MERGE_RESOLUTION|>--- conflicted
+++ resolved
@@ -72,14 +72,9 @@
                          self._server_host,
                          'Possible reasons: ',
                          '(i) Maybe your auth_keys is error! please make sure the auth_keys is consistent '
-<<<<<<< HEAD
-                         'with the output from agent_toekn command executed on controller node.',
+                         'with the output from agent_token command executed on controller node.',
                          '(ii) Check if you can ping this host',
                          e]
-=======
-                         'with the output from agent_token command executed on controller node.',
-                         '(ii) Check if you can ping this host']
->>>>>>> 3747e37d
             error(info_list)
 
         self._secs_list = self._storage_class_list + ['vsm_controller_ip', 'role', 'auth_key', 'zone']
